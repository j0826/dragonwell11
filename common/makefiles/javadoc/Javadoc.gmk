--- conflicted
+++ resolved
@@ -266,11 +266,8 @@
 		-quiet					\
                 -use					\
                 -keywords				\
-<<<<<<< HEAD
+		-Xdoclint:none				\
                 -Xprofilespath $(JDK_TOPDIR)/makefiles/profile-rtjar-includes.txt \
-=======
-		-Xdoclint:none				\
->>>>>>> 97d1424b
 		$(ADDITIONAL_JAVADOCFLAGS)
 
 ifdef OPENJDK
