--- conflicted
+++ resolved
@@ -1,9 +1,5 @@
 /*
-<<<<<<< HEAD
- * Copyright (c) 2015, 2018, Oracle and/or its affiliates. All rights reserved.
-=======
  * Copyright (c) 2015, 2022, Oracle and/or its affiliates. All rights reserved.
->>>>>>> cee8535a
  * DO NOT ALTER OR REMOVE COPYRIGHT NOTICES OR THIS FILE HEADER.
  *
  * This code is free software; you can redistribute it and/or modify it
@@ -128,11 +124,7 @@
                 System.err.println("StorePerson: entry '" + dn +
                         "' already exists");
                 cleanup(ctx, (String)null);
-<<<<<<< HEAD
-                return;
-=======
-                throw e;
->>>>>>> cee8535a
+                throw e;
             }
 
             name = "Jill Smyth";
@@ -147,23 +139,13 @@
                 System.err.println("StorePerson: entry '" + dn2 +
                         "' already exists");
                 cleanup(ctx, dn);
-<<<<<<< HEAD
-                return;
+                throw e;
             }
 
             /*
              * Retrieve Person objects from the LDAP directory
              */
 
-=======
-                throw e;
-            }
-
-            /*
-             * Retrieve Person objects from the LDAP directory
-             */
-
->>>>>>> cee8535a
             try {
                 Person person3 = (Person) ctx.lookup(dn);
                 System.out.println("StorePerson: retrieved object: " + person3);
@@ -179,11 +161,7 @@
                         dn + "' " + e);
                 e.printStackTrace();
                 cleanup(ctx, dn, dn2);
-<<<<<<< HEAD
-                return;
-=======
-                throw e;
->>>>>>> cee8535a
+                throw e;
             }
 
             try {
@@ -201,11 +179,7 @@
                         dn2 + "' " + e);
                 e.printStackTrace();
                 cleanup(ctx, dn, dn2);
-<<<<<<< HEAD
-                return;
-=======
-                throw e;
->>>>>>> cee8535a
+                throw e;
             }
 
             cleanup(ctx, dn, dn2);
