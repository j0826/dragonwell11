/*
 * Copyright (c) 2009, 2019, Oracle and/or its affiliates. All rights reserved.
 * DO NOT ALTER OR REMOVE COPYRIGHT NOTICES OR THIS FILE HEADER.
 *
 * This code is free software; you can redistribute it and/or modify it
 * under the terms of the GNU General Public License version 2 only, as
 * published by the Free Software Foundation.
 *
 * This code is distributed in the hope that it will be useful, but WITHOUT
 * ANY WARRANTY; without even the implied warranty of MERCHANTABILITY or
 * FITNESS FOR A PARTICULAR PURPOSE.  See the GNU General Public License
 * version 2 for more details (a copy is included in the LICENSE file that
 * accompanied this code).
 *
 * You should have received a copy of the GNU General Public License version
 * 2 along with this work; if not, write to the Free Software Foundation,
 * Inc., 51 Franklin St, Fifth Floor, Boston, MA 02110-1301 USA.
 *
 * Please contact Oracle, 500 Oracle Parkway, Redwood Shores, CA 94065 USA
 * or visit www.oracle.com if you need additional information or have any
 * questions.
 */

/*
 * @test
 * @bug 4780570 4731671 6354700 6367077 6670965 4882974
 * @summary Checks for LD_LIBRARY_PATH and execution  on *nixes
 * @requires os.family != "windows" & !vm.musl & os.family != "aix"
<<<<<<< HEAD
=======
 * @library /test/lib
>>>>>>> edd32ef6
 * @modules jdk.compiler
 *          jdk.zipfs
 * @compile -XDignore.symbol.file ExecutionEnvironment.java
 * @run main/othervm -DexpandedLdLibraryPath=false ExecutionEnvironment
 */

/*
 * @test
 * @bug 4780570 4731671 6354700 6367077 6670965 4882974
 * @summary Checks for LD_LIBRARY_PATH and execution  on *nixes
 * @requires os.family == "aix" | vm.musl
 * @library /test/lib
 * @modules jdk.compiler
 *          jdk.zipfs
 * @compile -XDignore.symbol.file ExecutionEnvironment.java
 * @run main/othervm -DexpandedLdLibraryPath=true ExecutionEnvironment
 */

/*
 * This tests for various things as follows:
 * Ensures that:
 *   1. uneccessary execs do not occur
 *   2. the environment is pristine,  users environment variable wrt.
 *      LD_LIBRARY_PATH if set are not modified in any way.
 *   3. the correct vm is chosen with -server and -client options
 *   4. the VM on Solaris correctly interprets the LD_LIBRARY_PATH32
 *      and LD_LIBRARY_PATH64 variables if set by the user, ie.
 *      i. on 32 bit systems:
 *         a. if LD_LIBRARY_PATH32 is set it will override LD_LIBRARY_PATH
 *         b. LD_LIBRARY_PATH64 is ignored if set
 *      ii. on 64 bit systems:
 *            a. if LD_LIBRARY_PATH64 is set it will override LD_LIBRARY_PATH
 *            b. LD_LIBRARY_PATH32 is ignored if set
 *   5. no extra symlink exists on Solaris ie.
 *      lib/$arch/libjvm.so -> client/libjvm.so
 * TODO:
 *      a. perhaps we need to add a test to audit all environment variables are
 *         in pristine condition after the launch, there may be a few that the
 *         launcher may add as implementation details.
 *      b. add a pldd for solaris to ensure only one libjvm.so is linked
 */

import jdk.test.lib.Platform;

import java.io.File;
import java.io.FileNotFoundException;
import java.util.ArrayList;
import java.util.HashMap;
import java.util.List;
import java.util.Map;

public class ExecutionEnvironment extends TestHelper {
    static final String LD_LIBRARY_PATH    = Platform.sharedLibraryPathVariableName();
    static final String LD_LIBRARY_PATH_32 = LD_LIBRARY_PATH + "_32";
    static final String LD_LIBRARY_PATH_64 = LD_LIBRARY_PATH + "_64";

    // Note: these paths need not exist on the filesytem
    static final String LD_LIBRARY_PATH_VALUE    = "/Bridge/On/The/River/Kwai";
    static final String LD_LIBRARY_PATH_32_VALUE = "/Lawrence/Of/Arabia";
    static final String LD_LIBRARY_PATH_64_VALUE = "/A/Passage/To/India";

    static final String[] LD_PATH_STRINGS = {
        LD_LIBRARY_PATH + "=" + LD_LIBRARY_PATH_VALUE,
        LD_LIBRARY_PATH_32 + "=" + LD_LIBRARY_PATH_32_VALUE,
        LD_LIBRARY_PATH_64 + "=" + LD_LIBRARY_PATH_64_VALUE
    };

    static final File testJarFile = new File("EcoFriendly.jar");

    static final boolean IS_EXPANDED_LD_LIBRARY_PATH =
<<<<<<< HEAD
        Boolean.getBoolean("expandedLdLibraryPath");
=======
            Boolean.getBoolean("expandedLdLibraryPath");
>>>>>>> edd32ef6

    public ExecutionEnvironment() {
        createTestJar();
    }

    static void createTestJar() {
        try {
            List<String> codeList = new ArrayList<>();
            codeList.add("static void printValue(String name, boolean property) {\n");
            codeList.add("    String value = (property) ? System.getProperty(name) : System.getenv(name);\n");
            codeList.add("    System.out.println(name + \"=\" + value);\n");
            codeList.add("}\n");
            codeList.add("public static void main(String... args) {\n");
            codeList.add("    System.out.println(\"Execute test:\");\n");
            codeList.add("    printValue(\"os.name\", true);\n");
            codeList.add("    printValue(\"os.arch\", true);\n");
            codeList.add("    printValue(\"os.version\", true);\n");
            codeList.add("    printValue(\"sun.arch.data.model\", true);\n");
            codeList.add("    printValue(\"java.library.path\", true);\n");
            codeList.add("    printValue(\"" + LD_LIBRARY_PATH + "\", false);\n");
            codeList.add("    printValue(\"" + LD_LIBRARY_PATH_32 + "\", false);\n");
            codeList.add("    printValue(\"" + LD_LIBRARY_PATH_64 + "\", false);\n");
            codeList.add("}\n");
            String[] clist = new String[codeList.size()];
            createJar(testJarFile, codeList.toArray(clist));
        } catch (FileNotFoundException fnfe) {
            throw new RuntimeException(fnfe);
        }
    }
    private void flagError(TestResult tr, String message) {
        System.err.println(tr);
        throw new RuntimeException(message);
    }
    /*
     * tests if the launcher pollutes the LD_LIBRARY_PATH variables ie. there
     * should not be any new variables or pollution/mutations of any kind, the
     * environment should be pristine.
     */
    @Test
    void testEcoFriendly() {
        Map<String, String> env = new HashMap<>();
        for (String x : LD_PATH_STRINGS) {
            String pairs[] = x.split("=");
            env.put(pairs[0], pairs[1]);
        }

        TestResult tr =
            doExec(env, javaCmd, "-jar", testJarFile.getAbsolutePath());

        if (!tr.isNotZeroOutput()) {
            flagError(tr, "Error: No output at all. Did the test execute ?");
        }

        for (String x : LD_PATH_STRINGS) {
            if (!tr.contains(x)) {
                if (IS_EXPANDED_LD_LIBRARY_PATH && x.startsWith(LD_LIBRARY_PATH)) {
                    // AIX does not support the '-rpath' linker options so the
                    // launchers have to prepend the jdk library path to 'LIBPATH'.
                    // The musl library loader requires LD_LIBRARY_PATH to be set in
                    // order to correctly resolve the dependency libjava.so has on libjvm.so.
                    String libPath = LD_LIBRARY_PATH + "=" +
                        System.getenv(LD_LIBRARY_PATH) +
                        System.getProperty("path.separator") + LD_LIBRARY_PATH_VALUE;
                    if (!tr.matches(libPath)) {
                        flagError(tr, "FAIL: did not get <" + libPath + ">");
                    }
                }
                else {
                    flagError(tr, "FAIL: did not get <" + x + ">");
                }
            }
        }
    }

    /*
     * ensures that there are no execs as long as we are in the same
     * data model
     */
    @Test
    void testNoExec() {
        Map<String, String> env = new HashMap<>();
        env.put(JLDEBUG_KEY, "true");
        TestResult tr = doExec(env, javaCmd, "-version");
        if (tr.testOutput.contains(EXPECTED_MARKER)) {
            flagError(tr, "testNoExec: found  warning <" + EXPECTED_MARKER +
                    "> the process execing ?");
        }
    }

    /*
     * This test ensures that LD_LIBRARY_PATH* values are interpreted by the VM
     * and the expected java.library.path behaviour.
     * For Generic platforms (All *nixes):
     *    * All LD_LIBRARY_PATH variable should be on java.library.path
     * For Solaris 32-bit
     *    * The LD_LIBRARY_PATH_32 should override LD_LIBRARY_PATH if specified
     * For Solaris 64-bit
     *    * The LD_LIBRARY_PATH_64 should override LD_LIBRARY_PATH if specified
     */
    @Test
    void testJavaLibraryPath() {
        TestResult tr;

        Map<String, String> env = new HashMap<>();

        if (TestHelper.isSolaris) {
            // no override
            env.clear();
            env.put(LD_LIBRARY_PATH, LD_LIBRARY_PATH_VALUE);
            tr = doExec(env, javaCmd, "-jar", testJarFile.getAbsolutePath());
            verifyJavaLibraryPathGeneric(tr);

            env.clear();
            for (String x : LD_PATH_STRINGS) {
                String pairs[] = x.split("=");
                env.put(pairs[0], pairs[1]);
            }

            // verify the override occurs for 64-bit system
            tr = doExec(env, javaCmd, "-jar", testJarFile.getAbsolutePath());
            verifyJavaLibraryPathOverride(tr, false);
        } else {
            for (String x : LD_PATH_STRINGS) {
                String pairs[] = x.split("=");
                env.put(pairs[0], pairs[1]);
            }

            tr = doExec(env, javaCmd, "-jar", testJarFile.getAbsolutePath());
            verifyJavaLibraryPathGeneric(tr);
        }
    }

    private void verifyJavaLibraryPathGeneric(TestResult tr) {
        if (!tr.matches("java.library.path=.*" + LD_LIBRARY_PATH_VALUE + ".*")) {
            flagError(tr, "testJavaLibraryPath: java.library.path does not contain " +
                    LD_LIBRARY_PATH_VALUE);
        }
    }

    private void verifyJavaLibraryPathOverride(TestResult tr,
            boolean is32Bit) {
        // make sure the 32/64 bit value exists
        if (!tr.matches("java.library.path=.*" +
                (is32Bit ? LD_LIBRARY_PATH_32_VALUE : LD_LIBRARY_PATH_64_VALUE) + ".*")) {
            flagError(tr, "verifyJavaLibraryPathOverride: " +
                " java.library.path does not contain " +
                    (is32Bit ? LD_LIBRARY_PATH_32_VALUE : LD_LIBRARY_PATH_64_VALUE));

        }
        // make sure the generic value is absent
        if (!tr.notMatches("java.library.path=.*" + LD_LIBRARY_PATH_VALUE + ".*")) {
            flagError(tr, "verifyJavaLibraryPathOverride: " +
                    " java.library.path contains " + LD_LIBRARY_PATH_VALUE);
        }
    }

    /*
     * ensures we have indeed exec'ed the correct vm of choice if it exists
     */
    @Test
    void testVmSelection() {
        boolean haveSomeVM = false;
        if (haveClientVM) {
            tryVmOption("-client", ".*Client VM.*");
            haveSomeVM = true;
        }
        if (haveServerVM) {
            tryVmOption("-server", ".*Server VM.*");
            haveSomeVM = true;
        }
        if (!haveSomeVM) {
            String msg = "Don't have a known VM";
            System.err.println(msg);
            throw new RuntimeException(msg);
        }
    }

    private void tryVmOption(String opt, String expected) {
        TestResult tr = doExec(javaCmd, opt, "-version");
        if (!tr.matches(expected)) {
            flagError(tr, "the expected vm " + opt + " did not launch");
        }
    }

    /*
     * checks to see there is no extra libjvm.so than needed
     */
    @Test
    void testNoSymLink() {
        if (is64Bit) {
            return;
        }

        File symLink = null;
        String libPathPrefix = "/lib";
        symLink = new File(JAVAHOME, libPathPrefix +
                getJreArch() + "/" + LIBJVM);
        if (symLink.exists()) {
            throw new RuntimeException("symlink exists " + symLink.getAbsolutePath());
        }
    }
    public static void main(String... args) throws Exception {
        ExecutionEnvironment ee = new ExecutionEnvironment();
        ee.run(args);
    }
}<|MERGE_RESOLUTION|>--- conflicted
+++ resolved
@@ -26,10 +26,7 @@
  * @bug 4780570 4731671 6354700 6367077 6670965 4882974
  * @summary Checks for LD_LIBRARY_PATH and execution  on *nixes
  * @requires os.family != "windows" & !vm.musl & os.family != "aix"
-<<<<<<< HEAD
-=======
  * @library /test/lib
->>>>>>> edd32ef6
  * @modules jdk.compiler
  *          jdk.zipfs
  * @compile -XDignore.symbol.file ExecutionEnvironment.java
@@ -100,11 +97,7 @@
     static final File testJarFile = new File("EcoFriendly.jar");
 
     static final boolean IS_EXPANDED_LD_LIBRARY_PATH =
-<<<<<<< HEAD
-        Boolean.getBoolean("expandedLdLibraryPath");
-=======
             Boolean.getBoolean("expandedLdLibraryPath");
->>>>>>> edd32ef6
 
     public ExecutionEnvironment() {
         createTestJar();
