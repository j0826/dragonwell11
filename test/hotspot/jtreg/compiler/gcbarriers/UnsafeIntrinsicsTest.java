--- conflicted
+++ resolved
@@ -27,14 +27,11 @@
  * @modules java.base/jdk.internal.misc:+open
  * @summary Validate barriers after Unsafe getObject, CAS and swap (GetAndSet)
  * @requires vm.gc.Z & !vm.graal.enabled
-<<<<<<< HEAD
- * @run main/othervm -Xmx256m -XX:+UnlockExperimentalVMOptions -XX:+UseZGC -XX:+UnlockDiagnosticVMOptions -XX:+ZVerifyViews -XX:ZCollectionInterval=1 -XX:-CreateCoredumpOnCrash -XX:CompileCommand=dontinline,*::mergeImpl* compiler.gcbarriers.UnsafeIntrinsicsTest
-=======
  * @run main/othervm -Xmx256m
  *                   -XX:+UnlockExperimentalVMOptions
  *                   -XX:+UseZGC
  *                   -XX:+UnlockDiagnosticVMOptions
- *                   -XX:+ZUnmapBadViews -XX:ZCollectionInterval=1
+ *                   -XX:+ZVerifyViews -XX:ZCollectionInterval=1
  *                   -XX:-CreateCoredumpOnCrash
  *                   -XX:CompileCommand=dontinline,*::mergeImpl* compiler.gcbarriers.UnsafeIntrinsicsTest
  */
@@ -52,7 +49,6 @@
  *                   -XX:+ShenandoahVerify
  *                   -XX:+IgnoreUnrecognizedVMOptions -XX:+ShenandoahVerifyOptoBarriers
  *                   -XX:CompileCommand=dontinline,*::mergeImpl* compiler.gcbarriers.UnsafeIntrinsicsTest
->>>>>>> 16b9d6ff
  */
 
 package compiler.gcbarriers;
