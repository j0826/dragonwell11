/*
 * Copyright (c) 2014, 2015, Oracle and/or its affiliates. All rights reserved.
 * DO NOT ALTER OR REMOVE COPYRIGHT NOTICES OR THIS FILE HEADER.
 *
 * This code is free software; you can redistribute it and/or modify it
 * under the terms of the GNU General Public License version 2 only, as
 * published by the Free Software Foundation.
 *
 * This code is distributed in the hope that it will be useful, but WITHOUT
 * ANY WARRANTY; without even the implied warranty of MERCHANTABILITY or
 * FITNESS FOR A PARTICULAR PURPOSE.  See the GNU General Public License
 * version 2 for more details (a copy is included in the LICENSE file that
 * accompanied this code).
 *
 * You should have received a copy of the GNU General Public License version
 * 2 along with this work; if not, write to the Free Software Foundation,
 * Inc., 51 Franklin St, Fifth Floor, Boston, MA 02110-1301 USA.
 *
 * Please contact Oracle, 500 Oracle Parkway, Redwood Shores, CA 94065 USA
 * or visit www.oracle.com if you need additional information or have any
 * questions.
 */

/*
 * @test
 * @bug 8066103
 * @summary C2's range check smearing allows out of bound array accesses
<<<<<<< HEAD
 * @library /testlibrary /test/lib /compiler/whitebox
=======
 * @library /testlibrary /../../test/lib /
>>>>>>> eee22b28
 * @modules java.base/sun.misc
 *          java.management
 * @build TestRangeCheckSmearing
 * @run main ClassFileInstaller sun.hotspot.WhiteBox
 * @run main ClassFileInstaller jdk.test.lib.Platform
 * @run main/othervm -ea -Xmixed -Xbootclasspath/a:. -XX:+UnlockDiagnosticVMOptions -XX:+WhiteBoxAPI
 *                   -XX:-BackgroundCompilation -XX:-UseOnStackReplacement TestRangeCheckSmearing
 *
 */

import java.lang.annotation.*;
import java.lang.reflect.*;
import java.util.*;
import sun.hotspot.WhiteBox;
import sun.hotspot.code.NMethod;
import jdk.test.lib.Platform;
import compiler.whitebox.CompilerWhiteBoxTest;

public class TestRangeCheckSmearing {
    private static final WhiteBox WHITE_BOX = WhiteBox.getWhiteBox();

    @Retention(RetentionPolicy.RUNTIME)
    @interface Args { int[] value(); }

    // first range check is i + max of all constants
    @Args({0, 8})
    static int m1(int[] array, int i, boolean allaccesses) {
        int res = 0;
        res += array[i+9];
        if (allaccesses) {
            res += array[i+8];
            res += array[i+7];
            res += array[i+6];
            res += array[i+5];
            res += array[i+4];
            res += array[i+3];
            res += array[i+2];
            res += array[i+1];
        }
        return res;
    }

    // first range check is i + min of all constants
    @Args({0, -9})
    static int m2(int[] array, int i, boolean allaccesses) {
        int res = 0;
        res += array[i+1];
        if (allaccesses) {
            res += array[i+2];
            res += array[i+3];
            res += array[i+4];
            res += array[i+5];
            res += array[i+6];
            res += array[i+7];
            res += array[i+8];
            res += array[i+9];
        }
        return res;
    }

    // first range check is not i + min/max of all constants
    @Args({0, 8})
    static int m3(int[] array, int i, boolean allaccesses) {
        int res = 0;
        res += array[i+3];
        if (allaccesses) {
            res += array[i+2];
            res += array[i+1];
            res += array[i+4];
            res += array[i+5];
            res += array[i+6];
            res += array[i+7];
            res += array[i+8];
            res += array[i+9];
        }
        return res;
    }

    @Args({0, -9})
    static int m4(int[] array, int i, boolean allaccesses) {
        int res = 0;
        res += array[i+3];
        if (allaccesses) {
            res += array[i+4];
            res += array[i+1];
            res += array[i+2];
            res += array[i+5];
            res += array[i+6];
            res += array[i+7];
            res += array[i+8];
            res += array[i+9];
        }
        return res;
    }

    @Args({0, -3})
    static int m5(int[] array, int i, boolean allaccesses) {
        int res = 0;
        res += array[i+3];
        res += array[i+2];
        if (allaccesses) {
            res += array[i+1];
            res += array[i+4];
            res += array[i+5];
            res += array[i+6];
            res += array[i+7];
            res += array[i+8];
            res += array[i+9];
        }
        return res;
    }

    @Args({0, 6})
    static int m6(int[] array, int i, boolean allaccesses) {
        int res = 0;
        res += array[i+3];
        res += array[i+4];
        if (allaccesses) {
            res += array[i+2];
            res += array[i+1];
            res += array[i+5];
            res += array[i+6];
            res += array[i+7];
            res += array[i+8];
            res += array[i+9];
        }
        return res;
    }

    @Args({0, 6})
    static int m7(int[] array, int i, boolean allaccesses) {
        int res = 0;
        res += array[i+3];
        res += array[i+2];
        res += array[i+4];
        if (allaccesses) {
            res += array[i+1];
            res += array[i+5];
            res += array[i+6];
            res += array[i+7];
            res += array[i+8];
            res += array[i+9];
        }
        return res;
    }

    @Args({0, -3})
    static int m8(int[] array, int i, boolean allaccesses) {
        int res = 0;
        res += array[i+3];
        res += array[i+4];
        res += array[i+2];
        if (allaccesses) {
            res += array[i+1];
            res += array[i+5];
            res += array[i+6];
            res += array[i+7];
            res += array[i+8];
            res += array[i+9];
        }
        return res;
    }

    @Args({6, 15})
    static int m9(int[] array, int i, boolean allaccesses) {
        int res = 0;
        res += array[i+3];
        if (allaccesses) {
            res += array[i-2];
            res += array[i-1];
            res += array[i-4];
            res += array[i-5];
            res += array[i-6];
        }
        return res;
    }

    @Args({3, 12})
    static int m10(int[] array, int i, boolean allaccesses) {
        int res = 0;
        res += array[i+3];
        if (allaccesses) {
            res += array[i-2];
            res += array[i-1];
            res += array[i-3];
            res += array[i+4];
            res += array[i+5];
            res += array[i+6];
        }
        return res;
    }

    @Args({3, -3})
    static int m11(int[] array, int i, boolean allaccesses) {
        int res = 0;
        res += array[i+3];
        res += array[i-2];
        if (allaccesses) {
            res += array[i+5];
            res += array[i+6];
        }
        return res;
    }

    @Args({3, 6})
    static int m12(int[] array, int i, boolean allaccesses) {
        int res = 0;
        res += array[i+3];
        res += array[i+6];
        if (allaccesses) {
            res += array[i-2];
            res += array[i-3];
        }
        return res;
    }

    // check that identical range check is replaced by dominating one
    // only when correct
    @Args({0})
    static int m13(int[] array, int i, boolean ignore) {
        int res = 0;
        res += array[i+3];
        res += array[i+3];
        return res;
    }

    @Args({2, 0})
    static int m14(int[] array, int i, boolean ignore) {
        int res = 0;

        res += array[i];
        res += array[i-2];
        res += array[i]; // If range check below were to be removed first this cannot be considered identical to first range check
        res += array[i-1]; // range check removed so i-1 array access depends on previous check

        return res;
    }

    static int[] m15_dummy = new int[10];
    @Args({2, 0})
    static int m15(int[] array, int i, boolean ignore) {
        int res = 0;
        res += array[i];

        // When the loop is optimized out we don't want the
        // array[i-1] access which is dependent on array[i]'s
        // range check to become dependent on the identical range
        // check above.

        int[] array2 = m15_dummy;
        int j = 0;
        for (; j < 10; j++);
        if (j == 10) {
            array2 = array;
        }

        res += array2[i-2];
        res += array2[i];
        res += array2[i-1]; // range check removed so i-1 array access depends on previous check

        return res;
    }

    @Args({2, 0})
    static int m16(int[] array, int i, boolean ignore) {
        int res = 0;

        res += array[i];
        res += array[i-1];
        res += array[i-1];
        res += array[i-2];

        return res;
    }

    @Args({2, 0})
    static int m17(int[] array, int i, boolean ignore) {
        int res = 0;

        res += array[i];
        res += array[i-2];
        res += array[i-2];
        res += array[i+2];
        res += array[i+2];
        res += array[i-1];
        res += array[i-1];

        return res;
    }

    static public void main(String[] args) {
        if (WHITE_BOX.getBooleanVMFlag("BackgroundCompilation")) {
            throw new AssertionError("Background compilation enabled");
        }
        new TestRangeCheckSmearing().doTests();
    }
    boolean success = true;
    boolean exception = false;
    final int[] array = new int[10];
    final HashMap<String,Method> tests = new HashMap<>();
    {
        final Class<?> TEST_PARAM_TYPES[] = { int[].class, int.class, boolean.class };
        for (Method m : this.getClass().getDeclaredMethods()) {
            if (m.getName().matches("m[0-9]+")) {
                assert(Modifier.isStatic(m.getModifiers())) : m;
                assert(m.getReturnType() == int.class) : m;
                assert(Arrays.equals(m.getParameterTypes(), TEST_PARAM_TYPES)) : m;
                tests.put(m.getName(), m);
            }
        }
    }

    void invokeTest(Method m, int[] array, int index, boolean z) {
        try {
            m.invoke(null, array, index, z);
        } catch (ReflectiveOperationException roe) {
            Throwable ex = roe.getCause();
            if (ex instanceof ArrayIndexOutOfBoundsException)
                throw (ArrayIndexOutOfBoundsException) ex;
            throw new AssertionError(roe);
        }
    }

    void doTest(String name) {
        Method m = tests.get(name);
        tests.remove(name);
        int[] args = m.getAnnotation(Args.class).value();
        int index0 = args[0], index1;
        boolean exceptionRequired = true;
        if (args.length == 2) {
            index1 = args[1];
        } else {
            // no negative test for this one
            assert(args.length == 1);
            assert(name.equals("m13"));
            exceptionRequired = false;
            index1 = index0;
        }
        // Get the method compiled.
        if (!WHITE_BOX.isMethodCompiled(m)) {
            // If not, try to compile it with C2
            if(!WHITE_BOX.enqueueMethodForCompilation(m, CompilerWhiteBoxTest.COMP_LEVEL_FULL_OPTIMIZATION)) {
                // C2 compiler not available, try to compile with C1
                WHITE_BOX.enqueueMethodForCompilation(m, CompilerWhiteBoxTest.COMP_LEVEL_SIMPLE);
            }
        }
        if (!WHITE_BOX.isMethodCompiled(m)) {
            throw new RuntimeException(m + " not compiled");
        }

        // valid access
        invokeTest(m, array, index0, true);

        if (!WHITE_BOX.isMethodCompiled(m)) {
            throw new RuntimeException(m + " deoptimized on valid array access");
        }

        exception = false;
        boolean test_success = true;
        try {
            invokeTest(m, array, index1, false);
        } catch(ArrayIndexOutOfBoundsException aioob) {
            exception = true;
            System.out.println("ArrayIndexOutOfBoundsException thrown in "+name);
        }
        if (!exception) {
            System.out.println("ArrayIndexOutOfBoundsException was not thrown in "+name);
        }

        if (Platform.isServer()) {
            if (exceptionRequired == WHITE_BOX.isMethodCompiled(m)) {
                System.out.println((exceptionRequired?"Didn't deoptimized":"deoptimized") + " in "+name);
                test_success = false;
            }
        }

        if (exception != exceptionRequired) {
            System.out.println((exceptionRequired?"exception required but not thrown":"not exception required but thrown") + " in "+name);
            test_success = false;
        }

        if (!test_success) {
            success = false;
            System.out.println("TEST FAILED: "+name);
        }

    }
    void doTests() {
        doTest("m1");
        doTest("m2");
        doTest("m3");
        doTest("m4");
        doTest("m5");
        doTest("m6");
        doTest("m7");
        doTest("m8");
        doTest("m9");
        doTest("m10");
        doTest("m11");
        doTest("m12");
        doTest("m13");
        doTest("m14");
        doTest("m15");
        doTest("m16");
        doTest("m17");
        if (!success) {
            throw new RuntimeException("Some tests failed");
        }
        assert(tests.isEmpty()) : tests;
    }
}<|MERGE_RESOLUTION|>--- conflicted
+++ resolved
@@ -25,11 +25,7 @@
  * @test
  * @bug 8066103
  * @summary C2's range check smearing allows out of bound array accesses
-<<<<<<< HEAD
- * @library /testlibrary /test/lib /compiler/whitebox
-=======
- * @library /testlibrary /../../test/lib /
->>>>>>> eee22b28
+ * @library /testlibrary /test/lib /compiler/whitebox /
  * @modules java.base/sun.misc
  *          java.management
  * @build TestRangeCheckSmearing
