--- conflicted
+++ resolved
@@ -25,11 +25,7 @@
  * @test
  * @bug 8073480
  * @summary explicit range checks should be recognized by C2
-<<<<<<< HEAD
- * @library /testlibrary /test/lib /compiler/whitebox
-=======
- * @library /testlibrary /../../test/lib /
->>>>>>> aad9ddf2
+ * @library /testlibrary /test/lib /compiler/whitebox /
  * @build  TestExplicitRangeChecks
  * @run main ClassFileInstaller sun.hotspot.WhiteBox
  * @run main ClassFileInstaller jdk.test.lib.Platform
