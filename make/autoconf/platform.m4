--- conflicted
+++ resolved
@@ -291,7 +291,6 @@
   OPENJDK_BUILD_CPU_ARCH="$VAR_CPU_ARCH"
   OPENJDK_BUILD_CPU_BITS="$VAR_CPU_BITS"
   OPENJDK_BUILD_CPU_ENDIAN="$VAR_CPU_ENDIAN"
-  OPENJDK_BUILD_LIBC="$VAR_LIBC"
   OPENJDK_BUILD_CPU_AUTOCONF="$build_cpu"
   OPENJDK_BUILD_LIBC="$VAR_LIBC"
   OPENJDK_BUILD_ABI="$VAR_ABI"
@@ -302,7 +301,6 @@
   AC_SUBST(OPENJDK_BUILD_CPU_ARCH)
   AC_SUBST(OPENJDK_BUILD_CPU_BITS)
   AC_SUBST(OPENJDK_BUILD_CPU_ENDIAN)
-  AC_SUBST(OPENJDK_BUILD_LIBC)
   AC_SUBST(OPENJDK_BUILD_CPU_AUTOCONF)
   AC_SUBST(OPENJDK_BUILD_LIBC)
   AC_SUBST(OPENJDK_BUILD_ABI)
@@ -314,10 +312,7 @@
     AC_MSG_CHECKING([openjdk-build C library])
     AC_MSG_RESULT([$OPENJDK_BUILD_LIBC])
   fi
-<<<<<<< HEAD
-=======
-
->>>>>>> edd32ef6
+
   # Convert the autoconf OS/CPU value to our own data, into the VAR_OS/CPU/LIBC variables.
   PLATFORM_EXTRACT_VARS_FROM_OS($host_os)
   PLATFORM_EXTRACT_VARS_FROM_CPU($host_cpu)
@@ -500,18 +495,12 @@
   else
     OPENJDK_$1_CPU_BUNDLE="$OPENJDK_$1_CPU"
   fi
-<<<<<<< HEAD
-=======
-
->>>>>>> edd32ef6
+
   OPENJDK_$1_LIBC_BUNDLE=""
   if test "x$OPENJDK_$1_LIBC" = "xmusl"; then
     OPENJDK_$1_LIBC_BUNDLE="-$OPENJDK_$1_LIBC"
   fi
-<<<<<<< HEAD
-=======
-
->>>>>>> edd32ef6
+
   OPENJDK_$1_BUNDLE_PLATFORM="${OPENJDK_$1_OS_BUNDLE}-${OPENJDK_$1_CPU_BUNDLE}${OPENJDK_$1_LIBC_BUNDLE}"
   AC_SUBST(OPENJDK_$1_BUNDLE_PLATFORM)
 
