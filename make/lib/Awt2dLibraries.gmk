#
# Copyright (c) 2011, 2019, Oracle and/or its affiliates. All rights reserved.
# DO NOT ALTER OR REMOVE COPYRIGHT NOTICES OR THIS FILE HEADER.
#
# This code is free software; you can redistribute it and/or modify it
# under the terms of the GNU General Public License version 2 only, as
# published by the Free Software Foundation.  Oracle designates this
# particular file as subject to the "Classpath" exception as provided
# by Oracle in the LICENSE file that accompanied this code.
#
# This code is distributed in the hope that it will be useful, but WITHOUT
# ANY WARRANTY; without even the implied warranty of MERCHANTABILITY or
# FITNESS FOR A PARTICULAR PURPOSE.  See the GNU General Public License
# version 2 for more details (a copy is included in the LICENSE file that
# accompanied this code).
#
# You should have received a copy of the GNU General Public License version
# 2 along with this work; if not, write to the Free Software Foundation,
# Inc., 51 Franklin St, Fifth Floor, Boston, MA 02110-1301 USA.
#
# Please contact Oracle, 500 Oracle Parkway, Redwood Shores, CA 94065 USA
# or visit www.oracle.com if you need additional information or have any
# questions.
#

$(eval $(call IncludeCustomExtension, lib/Awt2dLibraries-pre.gmk))

WIN_AWT_LIB := $(SUPPORT_OUTPUTDIR)/native/$(MODULE)/libawt/awt.lib

LIBAWT_DEFAULT_HEADER_DIRS := \
    libawt/awt/image \
    libawt/awt/image/cvutils \
    libawt/java2d \
    libawt/java2d/loops \
    libawt/java2d/pipe \
    #

################################################################################

# We must not include java.desktop/unix/native/libmlib_image, which is only
# for usage by solaris-sparc in libmlib_image_v.
BUILD_LIBMLIB_EXCLUDE_SRC_PATTERNS := unix

BUILD_LIBMLIB_CFLAGS := -D__USE_J2D_NAMES -D__MEDIALIB_OLD_NAMES -DMLIB_NO_LIBSUNMATH

ifeq ($(OPENJDK_TARGET_CPU_BITS), 64)
  BUILD_LIBMLIB_CFLAGS += -DMLIB_OS64BIT
endif

$(eval $(call SetupJdkLibrary, BUILD_LIBMLIB_IMAGE, \
    NAME := mlib_image, \
    EXTRA_SRC := common/awt/medialib, \
    EXCLUDE_FILES := mlib_c_ImageBlendTable.c, \
    EXCLUDE_SRC_PATTERNS := $(BUILD_LIBMLIB_EXCLUDE_SRC_PATTERNS), \
    OPTIMIZATION := HIGHEST, \
    CFLAGS := $(CFLAGS_JDKLIB) \
        $(BUILD_LIBMLIB_CFLAGS), \
    LDFLAGS := $(LDFLAGS_JDKLIB) \
        $(call SET_SHARED_LIBRARY_ORIGIN), \
    LIBS := $(JDKLIB_LIBS), \
    LIBS_unix := $(LIBM) $(LIBDL), \
))

$(BUILD_LIBMLIB_IMAGE): $(call FindLib, java.base, java)

TARGETS += $(BUILD_LIBMLIB_IMAGE)

################################################################################

ifeq ($(OPENJDK_TARGET_OS)-$(OPENJDK_TARGET_CPU_ARCH), solaris-sparc)

  # libmlib_image_v is basically built from mlib_image sources, with some additions
  # and some exclusions.
  LIBMLIB_IMAGE_V_SRC := \
     libmlib_image \
     common/awt/medialib \
     #

  LIBMLIB_IMAGE_V_CFLAGS := -xarch=sparcvis -D__USE_J2D_NAMES -D__MEDIALIB_OLD_NAMES \
      $(TOPDIR)/src/$(MODULE)/unix/native/libmlib_image/vis_$(OPENJDK_TARGET_CPU_BITS).il

  ifeq ($(OPENJDK_TARGET_CPU_BITS), 64)
    LIBMLIB_IMAGE_V_CFLAGS += -DMLIB_OS64BIT
  endif

  BUILD_LIBMLIB_IMAGE_V_EXFILES := \
      awt_ImagingLib.c \
      mlib_c_ImageAffine_BC.c \
      mlib_c_ImageAffine_BC_S16.c \
      mlib_c_ImageAffine_BC_U16.c \
      mlib_c_ImageAffine_BL.c \
      mlib_c_ImageAffine_BL_S16.c \
      mlib_c_ImageAffine_BL_U16.c \
      mlib_c_ImageAffine_NN.c \
      mlib_c_ImageConvClearEdge.c \
      mlib_c_ImageConvCopyEdge.c \
      mlib_c_ImageConv_f.c \
      mlib_c_ImageConvVersion.c \
      mlib_c_ImageCopy.c \
      mlib_c_ImageLookUp.c \
      mlib_c_ImageLookUp_f.c \
      #

  $(eval $(call SetupJdkLibrary, BUILD_LIBMLIB_IMAGE_V, \
      NAME := mlib_image_v, \
      SRC := $(LIBMLIB_IMAGE_V_SRC), \
      EXCLUDE_FILES := $(BUILD_LIBMLIB_IMAGE_V_EXFILES), \
      OPTIMIZATION := HIGHEST, \
      CFLAGS := $(CFLAGS_JDKLIB) \
          $(LIBMLIB_IMAGE_V_CFLAGS), \
      LDFLAGS := $(LDFLAGS_JDKLIB) \
          $(call SET_SHARED_LIBRARY_ORIGIN), \
      LIBS := -ljava -ljvm $(LIBM) $(LIBDL), \
  ))

  $(BUILD_LIBMLIB_IMAGE_V): $(call FindLib, java.base, java)

  TARGETS += $(BUILD_LIBMLIB_IMAGE_V)

endif

################################################################################

LIBAWT_EXTRA_SRC := \
    common/awt/debug \
    $(TOPDIR)/src/$(MODULE)/$(OPENJDK_TARGET_OS_TYPE)/native/common/awt \
    #

ifeq ($(OPENJDK_TARGET_OS)-$(OPENJDK_TARGET_CPU_ARCH), solaris-sparc)
  LIBAWT_EXTRA_SRC += $(TOPDIR)/src/$(MODULE)/share/native/common/awt/medialib
endif

ifeq ($(OPENJDK_TARGET_OS), windows)
  LIBAWT_EXTRA_SRC += \
      $(TOPDIR)/src/$(MODULE)/share/native/common/awt/utility \
      $(TOPDIR)/src/$(MODULE)/share/native/common/font \
      $(TOPDIR)/src/$(MODULE)/share/native/common/java2d/opengl \
      $(TOPDIR)/src/$(MODULE)/$(OPENJDK_TARGET_OS_TYPE)/native/common/awt/systemscale \
      #
endif

ifneq ($(filter $(OPENJDK_TARGET_OS), solaris linux macosx aix), )
  LIBAWT_EXFILES += awt_Font.c CUPSfuncs.c fontpath.c X11Color.c
endif

ifeq ($(OPENJDK_TARGET_OS), macosx)
  LIBAWT_EXFILES += initIDs.c awt/image/cvutils/img_colors.c
endif

ifeq ($(OPENJDK_TARGET_OS), windows)
  LIBAWT_EXFILES += \
      java2d/d3d/D3DShaderGen.c \
      awt/image/cvutils/img_colors.c \
      #
endif

ifeq ($(OPENJDK_TARGET_OS)-$(OPENJDK_TARGET_CPU), solaris-sparcv9)
  LIBAWT_EXFILES += java2d/loops/MapAccelFunc.c
else
  LIBAWT_EXCLUDES += \
      $(TOPDIR)/src/$(MODULE)/unix/native/libawt/awt/medialib \
      $(TOPDIR)/src/$(MODULE)/unix/native/libawt/java2d/loops \
      $(TOPDIR)/src/$(MODULE)/unix/native/common/awt/medialib \
      #
endif

LIBAWT_EXTRA_HEADER_DIRS := \
    $(LIBAWT_DEFAULT_HEADER_DIRS) \
    $(call GetJavaHeaderDir, java.base) \
    libawt/awt/medialib \
    libawt/java2d/d3d \
    libawt/java2d/opengl \
    libawt/java2d/windows \
    libawt/windows \
    common/awt/medialib \
    libmlib_image \
    include \
    java.base:libjava \
    java.base:include \
    #

LIBAWT_CFLAGS += -D__MEDIALIB_OLD_NAMES -D__USE_J2D_NAMES $(X_CFLAGS)

ifeq ($(OPENJDK_TARGET_OS)-$(OPENJDK_TARGET_CPU), solaris-sparcv9)
  LIBAWT_CFLAGS += -xarch=sparcvis -DMLIB_ADD_SUFF \
      $(TOPDIR)/src/$(MODULE)/unix/native/libmlib_image/vis_$(OPENJDK_TARGET_CPU_BITS).il

  LIBAWT_ASFLAGS = -P -xarch=v9a
endif

ifneq ($(OPENJDK_TARGET_OS), solaris)
  LIBAWT_CFLAGS += -DMLIB_NO_LIBSUNMATH
endif

ifeq ($(OPENJDK_TARGET_OS), windows)
  LIBAWT_CFLAGS += -EHsc -DUNICODE -D_UNICODE
  ifeq ($(OPENJDK_TARGET_CPU_BITS), 64)
    LIBAWT_CFLAGS += -DMLIB_OS64BIT
  endif

  LIBAWT_RC_FLAGS ?= -I $(TOPDIR)/src/java.base/windows/native/launcher/icons
  LIBAWT_VERSIONINFO_RESOURCE := $(TOPDIR)/src/$(MODULE)/windows/native/libawt/windows/awt.rc
endif

ifeq ($(OPENJDK_TARGET_OS), linux)
  # FIXME: This is probably not what we want to do, but keep it now for compatibility.
  LIBAWT_CFLAGS += $(EXPORT_ALL_SYMBOLS)
endif

# Turn off all warnings for debug_mem.c This is needed because the specific warning
# about initializing a declared 'extern' cannot be turned off individually. Only
# applies to debug builds.
ifeq ($(TOOLCHAIN_TYPE), gcc)
  BUILD_LIBAWT_debug_mem.c_CFLAGS := -w
  # This option improves performance of MaskFill in Java2D by 20% for some gcc
  LIBAWT_CFLAGS += -fgcse-after-reload
endif

$(eval $(call SetupJdkLibrary, BUILD_LIBAWT, \
    NAME := awt, \
    EXTRA_SRC := $(LIBAWT_EXTRA_SRC), \
    EXCLUDES := $(LIBAWT_EXCLUDES), \
    EXCLUDE_FILES := $(LIBAWT_EXFILES), \
    OPTIMIZATION := LOW, \
    CFLAGS := $(CFLAGS_JDKLIB) $(LIBAWT_CFLAGS), \
    EXTRA_HEADER_DIRS := $(LIBAWT_EXTRA_HEADER_DIRS), \
    DISABLED_WARNINGS_gcc := sign-compare unused-result maybe-uninitialized \
        format-nonliteral parentheses, \
    DISABLED_WARNINGS_clang := logical-op-parentheses extern-initializer, \
    DISABLED_WARNINGS_solstudio := E_DECLARATION_IN_CODE, \
    DISABLED_WARNINGS_microsoft := 4244 4267 4996, \
    ASFLAGS := $(LIBAWT_ASFLAGS), \
    LDFLAGS := $(LDFLAGS_JDKLIB) $(call SET_SHARED_LIBRARY_ORIGIN), \
    LDFLAGS_macosx := -L$(INSTALL_LIBRARIES_HERE), \
    LDFLAGS_windows := -delayload:user32.dll -delayload:gdi32.dll \
        -delayload:shell32.dll -delayload:winmm.dll \
        -delayload:winspool.drv -delayload:imm32.dll \
        -delayload:ole32.dll -delayload:comdlg32.dll \
        -delayload:comctl32.dll -delayload:shlwapi.dll, \
    LIBS_unix := -ljvm -ljava $(LIBM), \
    LIBS_linux :=  $(LIBDL), \
    LIBS_solaris := $(LIBDL), \
    LIBS_aix := $(LIBDL),\
    LIBS_macosx := -lmlib_image \
        -framework Cocoa \
        -framework OpenGL \
        -framework JavaRuntimeSupport \
        -framework ApplicationServices \
        -framework AudioToolbox, \
    LIBS_windows := kernel32.lib user32.lib gdi32.lib winspool.lib \
        imm32.lib ole32.lib uuid.lib shell32.lib \
        comdlg32.lib winmm.lib comctl32.lib shlwapi.lib \
        delayimp.lib jvm.lib $(WIN_JAVA_LIB) advapi32.lib, \
    VERSIONINFO_RESOURCE := $(LIBAWT_VERSIONINFO_RESOURCE), \
    RC_FLAGS := $(RC_FLAGS) $(LIBAWT_RC_FLAGS) \
        -D "JDK_FNAME=awt.dll" \
        -D "JDK_INTERNAL_NAME=awt" \
        -D "JDK_FTYPE=0x2L", \
))

$(BUILD_LIBAWT): $(call FindLib, java.base, java)

ifeq ($(OPENJDK_TARGET_OS), macosx)
  $(BUILD_LIBAWT): $(BUILD_LIBMLIB_IMAGE)
endif

TARGETS += $(BUILD_LIBAWT)

################################################################################

ifeq ($(findstring $(OPENJDK_TARGET_OS), windows macosx), )
  ifeq ($(ENABLE_HEADLESS_ONLY), false)

    LIBAWT_XAWT_EXTRA_SRC := \
        common/awt \
        common/java2d \
        common/font \
        #

    LIBAWT_XAWT_EXCLUDES := medialib

    LIBAWT_XAWT_EXTRA_HEADER_DIRS := \
        $(LIBAWT_DEFAULT_HEADER_DIRS) \
        libawt_xawt/awt \
        include \
        common/awt/debug \
        common/awt/systemscale \
        common/font \
        common/java2d/opengl \
        common/java2d/x11 \
        #

    LIBAWT_XAWT_CFLAGS += -DXAWT -DXAWT_HACK \
        -DPACKAGE_PATH=\"$(PACKAGE_PATH)\" \
        $(FONTCONFIG_CFLAGS) \
        $(CUPS_CFLAGS)

    ifeq ($(OPENJDK_TARGET_OS), solaris)
      LIBAWT_XAWT_CFLAGS += -DFUNCPROTO=15
    endif

    ifeq ($(OPENJDK_TARGET_OS), linux)
      ifeq ($(DISABLE_XRENDER), true)
        LIBAWT_XAWT_CFLAGS += -DDISABLE_XRENDER_BY_DEFAULT=true
      endif
    endif

    LIBAWT_XAWT_LIBS := $(LIBM) -lawt -lXext -lX11 -lXrender $(LIBDL) -lXtst -lXi -ljava -ljvm

    ifeq ($(OPENJDK_TARGET_OS), linux)
      LIBAWT_XAWT_LIBS += -lpthread
    endif

    ifeq ($(TOOLCHAIN_TYPE), gcc)
      # Turn off all warnings for the following files since they contain warnings
      # that cannot be turned of individually.
      # redefining a macro
      BUILD_LIBAWT_XAWT_gtk2_interface.c_CFLAGS := -w
      # comparison between pointer and integer
      BUILD_LIBAWT_XAWT_awt_Font.c_CFLAGS := -w
      # initializing a declared 'extern'
      BUILD_LIBAWT_XAWT_debug_mem.c_CFLAGS := -w
    endif

    $(eval $(call SetupJdkLibrary, BUILD_LIBAWT_XAWT, \
        NAME := awt_xawt, \
        EXTRA_SRC := $(LIBAWT_XAWT_EXTRA_SRC), \
        EXTRA_HEADER_DIRS := $(LIBAWT_XAWT_EXTRA_HEADER_DIRS), \
        EXCLUDES := $(LIBAWT_XAWT_EXCLUDES), \
        OPTIMIZATION := LOW, \
        CFLAGS := $(CFLAGS_JDKLIB) $(LIBAWT_XAWT_CFLAGS) \
            $(X_CFLAGS), \
        WARNINGS_AS_ERRORS_xlc := false, \
        DISABLED_WARNINGS_gcc := type-limits pointer-to-int-cast \
            unused-result maybe-uninitialized format \
            format-security int-to-pointer-cast parentheses \
            implicit-fallthrough, \
        DISABLED_WARNINGS_solstudio := E_DECLARATION_IN_CODE \
            E_ASSIGNMENT_TYPE_MISMATCH E_NON_CONST_INIT, \
        LDFLAGS := $(LDFLAGS_JDKLIB) \
            $(call SET_SHARED_LIBRARY_ORIGIN) \
            -L$(INSTALL_LIBRARIES_HERE), \
        LIBS :=  $(X_LIBS) $(LIBAWT_XAWT_LIBS), \
    ))

    $(BUILD_LIBAWT_XAWT): $(call FindLib, java.base, java)

    $(BUILD_LIBAWT_XAWT): $(BUILD_LIBAWT)

    TARGETS += $(BUILD_LIBAWT_XAWT)

  endif
endif

################################################################################

# The fast floor code loses precision.
LCMS_CFLAGS=-DCMS_DONT_USE_FAST_FLOOR

LCMS_CFLAGS_JDKLIB := $(filter-out -xc99=%none, $(CFLAGS_JDKLIB))

ifeq ($(USE_EXTERNAL_LCMS), true)
  # If we're using an external library, we'll just need the wrapper part.
  # By including it explicitly, all other files will be excluded.
  BUILD_LIBLCMS_INCLUDE_FILES := LCMS.c
  # If we're using an external library, we can't include our own SRC path
  # as includes, instead the system headers should be used.
  LIBLCMS_HEADERS_FROM_SRC := false
else
  BUILD_LIBLCMS_INCLUDE_FILES :=
endif

ifeq ($(TOOLCHAIN_TYPE), clang)
 ifeq ($(TOOLCHAIN_VERSION), 10.1)
   # Work around an optimizer bug seen with Xcode 10.1, but fixed by 10.3
   BUILD_LIBLCMS_cmsopt.c_CFLAGS := -O0
 endif
endif

$(eval $(call SetupJdkLibrary, BUILD_LIBLCMS, \
    NAME := lcms, \
    INCLUDE_FILES := $(BUILD_LIBLCMS_INCLUDE_FILES), \
    OPTIMIZATION := HIGHEST, \
    CFLAGS := $(LCMS_CFLAGS_JDKLIB) \
        $(LCMS_CFLAGS), \
    CFLAGS_solaris := -xc99=no_lib, \
    CFLAGS_windows := -DCMS_IS_WINDOWS_, \
    EXTRA_HEADER_DIRS := \
        common/awt/debug \
        libawt/java2d, \
    HEADERS_FROM_SRC := $(LIBLCMS_HEADERS_FROM_SRC), \
    DISABLED_WARNINGS_gcc := format-nonliteral type-limits misleading-indentation stringop-truncation, \
    DISABLED_WARNINGS_clang := tautological-compare, \
    DISABLED_WARNINGS_solstudio := E_STATEMENT_NOT_REACHED, \
    DISABLED_WARNINGS_microsoft := 4819, \
    LDFLAGS := $(LDFLAGS_JDKLIB) \
        $(call SET_SHARED_LIBRARY_ORIGIN), \
    LDFLAGS_unix := -L$(INSTALL_LIBRARIES_HERE), \
    LIBS_unix := -lawt -ljvm -ljava $(LCMS_LIBS) $(LIBM), \
    LIBS_windows := $(WIN_AWT_LIB) $(WIN_JAVA_LIB), \
))

TARGETS += $(BUILD_LIBLCMS)

$(BUILD_LIBLCMS): $(BUILD_LIBAWT)

################################################################################

# "DISABLED_WARNINGS_gcc := clobbered" rationale:
# Suppress gcc warnings like "variable might be clobbered by 'longjmp'
# or 'vfork'": this warning indicates that some variable is placed to
# a register by optimized compiler and it's value might be lost on longjmp().
# Recommended way to avoid such warning is to declare the variable as
# volatile to prevent the optimization. However, this approach does not
# work because we have to declare all variables as volatile in result.

ifeq ($(USE_EXTERNAL_LIBJPEG), true)
  LIBJPEG_LIBS := -ljpeg
  BUILD_LIBJAVAJPEG_INCLUDE_FILES := \
      imageioJPEG.c \
      jpegdecoder.c
  # If we're using an external library, we can't include our own SRC path
  # as includes, instead the system headers should be used.
  LIBJPEG_HEADERS_FROM_SRC := false
else
  LIBJPEG_LIBS :=
  BUILD_LIBJAVAJPEG_INCLUDE_FILES :=
endif

$(eval $(call SetupJdkLibrary, BUILD_LIBJAVAJPEG, \
    NAME := javajpeg, \
    INCLUDE_FILES := $(BUILD_LIBJAVAJPEG_INCLUDE_FILES), \
    OPTIMIZATION := HIGHEST, \
    CFLAGS := $(CFLAGS_JDKLIB), \
    HEADERS_FROM_SRC := $(LIBJPEG_HEADERS_FROM_SRC), \
    DISABLED_WARNINGS_gcc := clobbered implicit-fallthrough shift-negative-value, \
    LDFLAGS := $(LDFLAGS_JDKLIB) \
        $(call SET_SHARED_LIBRARY_ORIGIN), \
    LIBS := $(LIBJPEG_LIBS) $(JDKLIB_LIBS), \
    LIBS_windows := $(WIN_JAVA_LIB) jvm.lib, \
))

$(BUILD_LIBJAVAJPEG): $(call FindLib, java.base, java)

TARGETS += $(BUILD_LIBJAVAJPEG)

################################################################################

# Mac and Windows only use the native AWT lib, do not build libawt_headless
ifeq ($(findstring $(OPENJDK_TARGET_OS), windows macosx),)

  LIBAWT_HEADLESS_EXTRA_SRC := \
      common/font \
      common/java2d \
      $(TOPDIR)/src/$(MODULE)/$(OPENJDK_TARGET_OS_TYPE)/native/common/awt \
      #

  LIBAWT_HEADLESS_EXCLUDES := medialib

  LIBAWT_HEADLESS_EXTRA_HEADER_DIRS := \
      $(LIBAWT_DEFAULT_HEADER_DIRS) \
      common/awt/debug \
      common/font \
      common/java2d/opengl \
      #

  LIBAWT_HEADLESS_CFLAGS := $(CUPS_CFLAGS) $(FONTCONFIG_CFLAGS) $(X_CFLAGS) \
      -DHEADLESS=true -DPACKAGE_PATH=\"$(PACKAGE_PATH)\"

  $(eval $(call SetupJdkLibrary, BUILD_LIBAWT_HEADLESS, \
      NAME := awt_headless, \
      EXTRA_SRC := $(LIBAWT_HEADLESS_EXTRA_SRC), \
      EXCLUDES := $(LIBAWT_HEADLESS_EXCLUDES), \
      OPTIMIZATION := LOW, \
      CFLAGS := $(CFLAGS_JDKLIB) \
          $(LIBAWT_HEADLESS_CFLAGS), \
      EXTRA_HEADER_DIRS := $(LIBAWT_HEADLESS_EXTRA_HEADER_DIRS), \
      DISABLED_WARNINGS_xlc := 1506-356, \
      DISABLED_WARNINGS_solstudio := E_EMPTY_TRANSLATION_UNIT, \
      LDFLAGS := $(LDFLAGS_JDKLIB) \
          $(call SET_SHARED_LIBRARY_ORIGIN), \
      LDFLAGS_unix := -L$(INSTALL_LIBRARIES_HERE), \
      LIBS_unix := -lawt -ljvm -ljava, \
      LIBS_linux := $(LIBM) $(LIBDL), \
      LIBS_solaris := $(LIBM) $(LIBDL) $(LIBCXX), \
  ))

  # AIX warning explanation:
  # 1506-356 : (W) Compilation unit is empty.
  #            This happens during the headless build

  $(BUILD_LIBAWT_HEADLESS): $(BUILD_LIBAWT)

  TARGETS += $(BUILD_LIBAWT_HEADLESS)

endif

################################################################################

ifeq ($(FREETYPE_TO_USE), system)
  # For use by libfontmanager:
  LIBFREETYPE_CFLAGS := $(FREETYPE_CFLAGS)
  LIBFREETYPE_LIBS := $(FREETYPE_LIBS)
else
  BUILD_LIBFREETYPE_HEADER_DIRS := $(TOPDIR)/src/$(MODULE)/share/native/libfreetype/include
  BUILD_LIBFREETYPE_CFLAGS := -DFT2_BUILD_LIBRARY $(EXPORT_ALL_SYMBOLS)

  # For use by libfontmanager:
  LIBFREETYPE_CFLAGS := -I$(BUILD_LIBFREETYPE_HEADER_DIRS)
  ifeq ($(OPENJDK_TARGET_OS), windows)
    LIBFREETYPE_LIBS := $(SUPPORT_OUTPUTDIR)/native/$(MODULE)/libfreetype/freetype.lib
    # freetype now requires you to manually define this (see ftconfig.h)
    BUILD_LIBFREETYPE_CFLAGS += -DDLL_EXPORT
  else
    LIBFREETYPE_LIBS := -lfreetype
  endif

  $(eval $(call SetupJdkLibrary, BUILD_LIBFREETYPE, \
      NAME := freetype, \
      OPTIMIZATION := HIGHEST, \
      CFLAGS := $(CFLAGS_JDKLIB) \
          $(BUILD_LIBFREETYPE_CFLAGS), \
      EXTRA_HEADER_DIRS := $(BUILD_LIBFREETYPE_HEADER_DIRS), \
      DISABLED_WARNINGS_solstudio := \
         E_STATEMENT_NOT_REACHED \
         E_END_OF_LOOP_CODE_NOT_REACHED, \
      DISABLED_WARNINGS_microsoft := 4018 4267 4244 4312 4819, \
      DISABLED_WARNINGS_gcc := implicit-fallthrough cast-function-type bad-function-cast, \
      LDFLAGS := $(LDFLAGS_JDKLIB) \
          $(call SET_SHARED_LIBRARY_ORIGIN), \
  ))

  TARGETS += $(BUILD_LIBFREETYPE)
endif

###########################################################################


ifeq ($(USE_EXTERNAL_HARFBUZZ), true)
  LIBFONTMANAGER_EXTRA_SRC =
  BUILD_LIBFONTMANAGER_FONTLIB += $(HARFBUZZ_LIBS)
else
  LIBFONTMANAGER_EXTRA_SRC = libharfbuzz
  HARFBUZZ_CFLAGS := -DHAVE_OT -DHAVE_FALLBACK -DHAVE_UCDN -DHAVE_ROUND

  ifneq ($(OPENJDK_TARGET_OS), windows)
    HARFBUZZ_CFLAGS += -DGETPAGESIZE -DHAVE_MPROTECT -DHAVE_PTHREAD \
                       -DHAVE_SYSCONF -DHAVE_SYS_MMAN_H -DHAVE_UNISTD_H \
                       -DHB_NO_PRAGMA_GCC_DIAGNOSTIC
  endif
  ifneq (, $(findstring $(OPENJDK_TARGET_OS), linux macosx))
    HARFBUZZ_CFLAGS += -DHAVE_INTEL_ATOMIC_PRIMITIVES
  endif
  ifeq ($(OPENJDK_TARGET_OS), solaris)
    HARFBUZZ_CFLAGS += -DHAVE_SOLARIS_ATOMIC_OPS
  endif
  ifeq ($(OPENJDK_TARGET_OS), macosx)
    HARFBUZZ_CFLAGS += -DHAVE_CORETEXT
  endif
  ifneq ($(OPENJDK_TARGET_OS), macosx)
    LIBFONTMANAGER_EXCLUDE_FILES += libharfbuzz/hb-coretext.cc
  endif
  # hb-ft.cc is not presently needed, and requires freetype 2.4.2 or later.
  LIBFONTMANAGER_EXCLUDE_FILES += libharfbuzz/hb-ft.cc

  HARFBUZZ_DISABLED_WARNINGS_gcc := type-limits missing-field-initializers strict-aliasing
  HARFBUZZ_DISABLED_WARNINGS_CXX_gcc := reorder delete-non-virtual-dtor strict-overflow \
       maybe-uninitialized class-memaccess
  HARFBUZZ_DISABLED_WARNINGS_clang := unused-value incompatible-pointer-types \
       tautological-constant-out-of-range-compare int-to-pointer-cast \
       undef missing-field-initializers
  HARFBUZZ_DISABLED_WARNINGS_microsoft := 4267 4244 4090 4146 4334 4819 4101 4068 4805 4138
  HARFBUZZ_DISABLED_WARNINGS_C_solstudio := \
        E_INTEGER_OVERFLOW_DETECTED \
        E_ARG_INCOMPATIBLE_WITH_ARG_L \
        E_ENUM_VAL_OVERFLOWS_INT_MAX
  HARFBUZZ_DISABLED_WARNINGS_CXX_solstudio := \
        truncwarn wvarhidenmem wvarhidemem wbadlkginit identexpected \
        hidevf w_novirtualdescr arrowrtn2 unknownpragma

  LIBFONTMANAGER_CFLAGS += $(HARFBUZZ_CFLAGS)

endif


LIBFONTMANAGER_EXTRA_HEADER_DIRS := \
    libharfbuzz \
    libharfbuzz/hb-ucdn \
    common/awt \
    common/font \
    libawt/java2d \
    libawt/java2d/pipe \
    libawt/java2d/loops \
    #

LIBFONTMANAGER_CFLAGS += $(LIBFREETYPE_CFLAGS)
BUILD_LIBFONTMANAGER_FONTLIB +=  $(LIBFREETYPE_LIBS)

LIBFONTMANAGER_OPTIMIZATION := HIGHEST

ifeq ($(OPENJDK_TARGET_OS), windows)
  LIBFONTMANAGER_EXCLUDE_FILES += X11FontScaler.c \
      X11TextRenderer.c
  LIBFONTMANAGER_OPTIMIZATION := HIGHEST
else ifeq ($(OPENJDK_TARGET_OS), macosx)
  LIBFONTMANAGER_EXCLUDE_FILES += X11FontScaler.c \
      X11TextRenderer.c \
      fontpath.c \
      lcdglyph.c
else
  LIBFONTMANAGER_EXCLUDE_FILES += fontpath.c \
      lcdglyph.c
endif

LIBFONTMANAGER_CFLAGS += $(X_CFLAGS) -DLE_STANDALONE -DHEADLESS

ifeq ($(TOOLCHAIN_TYPE), gcc)
  # Turn off all warnings for sunFont.c. This is needed because the specific warning
  # about discarding 'const' qualifier cannot be turned off individually.
  BUILD_LIBFONTMANAGER_sunFont.c_CFLAGS := -w
endif

# LDFLAGS clarification:
#   Filter relevant linker flags disallowing unresolved symbols as we cannot
#   build-time decide to which library to link against (libawt_headless or
#   libawt_xawt). See JDK-8196516 for details.
$(eval $(call SetupJdkLibrary, BUILD_LIBFONTMANAGER, \
    NAME := fontmanager, \
    EXCLUDE_FILES := $(LIBFONTMANAGER_EXCLUDE_FILES) \
        AccelGlyphCache.c, \
    TOOLCHAIN := TOOLCHAIN_LINK_CXX, \
    CFLAGS := $(CFLAGS_JDKLIB) $(LIBFONTMANAGER_CFLAGS), \
    CXXFLAGS := $(CXXFLAGS_JDKLIB) $(LIBFONTMANAGER_CFLAGS), \
    OPTIMIZATION := $(LIBFONTMANAGER_OPTIMIZATION), \
    CFLAGS_windows = -DCC_NOEX, \
    EXTRA_HEADER_DIRS := $(LIBFONTMANAGER_EXTRA_HEADER_DIRS), \
    EXTRA_SRC := $(LIBFONTMANAGER_EXTRA_SRC), \
    WARNINGS_AS_ERRORS_xlc := false, \
<<<<<<< HEAD
    DISABLED_WARNINGS_gcc := sign-compare unused-function int-to-pointer-cast class-memaccess, \
    DISABLED_WARNINGS_clang := sign-compare, \
    DISABLED_WARNINGS_C_solstudio := \
        E_INTEGER_OVERFLOW_DETECTED \
        E_ARG_INCOMPATIBLE_WITH_ARG_L \
        E_ENUM_VAL_OVERFLOWS_INT_MAX, \
    DISABLED_WARNINGS_CXX_solstudio := \
        truncwarn wvarhidenmem wvarhidemem wbadlkginit identexpected \
        hidevf w_novirtualdescr arrowrtn2 unknownpragma, \
    DISABLED_WARNINGS_microsoft := 4018 4146 4244 4996 4996 4146 4334 4819 4101 4068 4805 4138, \
=======
    DISABLED_WARNINGS_gcc := sign-compare unused-function int-to-pointer-cast $(HARFBUZZ_DISABLED_WARNINGS_gcc), \
    DISABLED_WARNINGS_CXX_gcc := $(HARFBUZZ_DISABLED_WARNINGS_CXX_gcc), \
    DISABLED_WARNINGS_clang := sign-compare $(HARFBUZZ_DISABLED_WARNINGS_clang), \
    DISABLED_WARNINGS_C_solstudio := $(HARFBUZZ_DISABLED_WARNINGS_C_solstudio), \
    DISABLED_WARNINGS_CXX_solstudio := $(HARFBUZZ_DISABLED_WARNINGS_CXX_solstudio), \
    DISABLED_WARNINGS_microsoft := 4018 4996 $(HARFBUZZ_DISABLED_WARNINGS_microsoft), \
>>>>>>> 71f2c751
    LDFLAGS := $(subst -Xlinker -z -Xlinker defs,, \
        $(subst -Wl$(COMMA)-z$(COMMA)defs,,$(LDFLAGS_JDKLIB))) $(LDFLAGS_CXX_JDK) \
        $(call SET_SHARED_LIBRARY_ORIGIN), \
    LDFLAGS_unix := -L$(INSTALL_LIBRARIES_HERE), \
    LDFLAGS_aix := -Wl$(COMMA)-berok, \
    LIBS := $(BUILD_LIBFONTMANAGER_FONTLIB), \
    LIBS_unix := -lawt -ljava -ljvm $(LIBM) $(LIBCXX), \
    LIBS_macosx := -lawt_lwawt -framework CoreText -framework CoreFoundation -framework CoreGraphics, \
    LIBS_windows := $(WIN_JAVA_LIB) advapi32.lib user32.lib gdi32.lib \
        $(WIN_AWT_LIB), \
))

$(BUILD_LIBFONTMANAGER): $(BUILD_LIBAWT)

ifeq ($(OPENJDK_TARGET_OS), macosx)
  $(BUILD_LIBFONTMANAGER): $(call FindLib, $(MODULE), awt_lwawt)
endif

ifeq ($(FREETYPE_TO_USE), bundled)
  $(BUILD_LIBFONTMANAGER): $(BUILD_LIBFREETYPE)
endif

TARGETS += $(BUILD_LIBFONTMANAGER)

################################################################################

ifeq ($(OPENJDK_TARGET_OS), windows)

  LIBJAWT_CFLAGS := -EHsc -DUNICODE -D_UNICODE

  LIBJAWT_EXTRA_HEADER_DIRS := \
      include \
      common/awt/debug \
      libawt/awt/image/cvutils \
      libawt/java2d \
      libawt/java2d/windows \
      libawt/windows \
      java.base:include \
      java.base:libjava \
      #

  ifeq ($(OPENJDK_TARGET_CPU), x86)
    KERNEL32_LIB := kernel32.lib
  endif

  $(eval $(call SetupJdkLibrary, BUILD_LIBJAWT, \
      NAME := jawt, \
      OPTIMIZATION := LOW, \
      CFLAGS := $(CXXFLAGS_JDKLIB) \
          $(LIBJAWT_CFLAGS), \
      EXTRA_HEADER_DIRS := $(LIBJAWT_EXTRA_HEADER_DIRS), \
      LDFLAGS := $(LDFLAGS_JDKLIB) $(LDFLAGS_CXX_JDK), \
      LIBS := $(JDKLIB_LIBS) $(KERNEL32_LIB) advapi32.lib $(WIN_AWT_LIB), \
  ))

  $(BUILD_LIBJAWT): $(BUILD_LIBAWT)

  $(eval $(call SetupCopyFiles, COPY_JAWT_LIB, \
      FILES := $(BUILD_LIBJAWT_IMPORT_LIBRARY), \
      DEST := $(SUPPORT_OUTPUTDIR)/modules_libs/$(MODULE), \
  ))

  $(COPY_JAWT_LIB): $(BUILD_LIBJAWT)

  TARGETS += $(COPY_JAWT_LIB)

else # OPENJDK_TARGET_OS not windows

  ifeq ($(OPENJDK_TARGET_OS), macosx)
    # libjawt on macosx do not use the unix code
    LIBJAWT_EXCLUDE_SRC_PATTERNS := unix
  endif

  ifeq ($(OPENJDK_TARGET_OS), macosx)
    JAWT_LIBS := -lawt_lwawt
  else
    JAWT_LIBS :=
    ifneq ($(OPENJDK_TARGET_OS), solaris)
      JAWT_LIBS += -lawt
    endif
    ifeq ($(ENABLE_HEADLESS_ONLY), false)
      JAWT_LIBS += -lawt_xawt
    else
      JAWT_LIBS += -lawt_headless
      ifeq ($(OPENJDK_TARGET_OS), linux)
        JAWT_CFLAGS += -DHEADLESS
      endif
    endif
  endif

  $(eval $(call SetupJdkLibrary, BUILD_LIBJAWT, \
      NAME := jawt, \
      EXCLUDE_SRC_PATTERNS := $(LIBJAWT_EXCLUDE_SRC_PATTERNS), \
      INCLUDE_FILES := $(JAWT_FILES), \
      OPTIMIZATION := LOW, \
      CFLAGS := $(CFLAGS_JDKLIB) \
          $(JAWT_CFLAGS), \
      EXTRA_HEADER_DIRS := \
          include \
          common/awt, \
      LDFLAGS := $(LDFLAGS_JDKLIB) \
          $(call SET_SHARED_LIBRARY_ORIGIN), \
      LDFLAGS_unix := -L$(INSTALL_LIBRARIES_HERE), \
      LDFLAGS_macosx := -Wl$(COMMA)-rpath$(COMMA)@loader_path, \
      LIBS_unix := $(JAWT_LIBS) $(JDKLIB_LIBS), \
      LIBS_solaris := $(X_LIBS) -lXrender, \
      LIBS_macosx := -framework Cocoa, \
  ))

  ifeq ($(ENABLE_HEADLESS_ONLY), false)
    $(BUILD_LIBJAWT): $(BUILD_LIBAWT_XAWT)
  else
    $(BUILD_LIBJAWT): $(call FindLib, $(MODULE), awt_headless)
  endif

  ifeq ($(OPENJDK_TARGET_OS), macosx)
   $(BUILD_LIBJAWT): $(call FindLib, $(MODULE), awt_lwawt)
  endif

endif # OPENJDK_TARGET_OS

TARGETS += $(BUILD_LIBJAWT)

################################################################################

ifeq ($(ENABLE_HEADLESS_ONLY), false)

  LIBSPLASHSCREEN_EXTRA_SRC := \
      common/awt/systemscale \
      #

  ifeq ($(USE_EXTERNAL_LIBGIF), false)
    LIBSPLASHSCREEN_HEADER_DIRS += libsplashscreen/giflib
  else
    LIBSPLASHSCREEN_EXCLUDES := giflib
    GIFLIB_LIBS := -lgif
  endif

  ifeq ($(USE_EXTERNAL_LIBJPEG), false)
    # While the following ought to work, it will currently pull in the closed
    # additions to this library, and this was not done previously in the build.
    # LIBSPLASHSCREEN_EXTRA_SRC += libjavajpeg
    LIBSPLASHSCREEN_EXTRA_SRC += $(TOPDIR)/src/java.desktop/share/native/libjavajpeg
  else
    LIBJPEG_LIBS := -ljpeg
  endif

  ifeq ($(USE_EXTERNAL_LIBPNG), false)
    LIBSPLASHSCREEN_HEADER_DIRS += libsplashscreen/libpng

    ifeq ($(OPENJDK_TARGET_OS), macosx)
      ifeq ($(USE_EXTERNAL_LIBZ), true)
        # When building our own libpng and using an external libz, we need to
        # inject our own libz.h to tweak the exported ZLIB_VERNUM macro. See
        # $(TOPDIR)/src/java.desktop/macosx/native/libsplashscreen/libpng/zlibwrapper/zlib.h
        # for details. This must be specified with -iquote, not -I to avoid a
        # circular include.
        LIBSPLASHSCREEN_CFLAGS += -iquote $(TOPDIR)/src/$(MODULE)/macosx/native/libsplashscreen/libpng/zlibwrapper
      endif
    endif
  else
    LIBSPLASHSCREEN_EXCLUDES += libpng
  endif

  ifeq ($(USE_EXTERNAL_LIBZ), false)
    LIBSPLASHSCREEN_EXTRA_SRC += java.base:libzip/zlib
  endif

  ifeq ($(OPENJDK_TARGET_OS), macosx)
    # libsplashscreen on macosx do not use the unix code
    LIBSPLASHSCREEN_EXCLUDE_SRC_PATTERNS := unix
  endif

  LIBSPLASHSCREEN_CFLAGS += -DSPLASHSCREEN -DPNG_NO_MMX_CODE \
                            -DPNG_ARM_NEON_OPT=0 -DPNG_ARM_NEON_IMPLEMENTATION=0

  ifeq ($(OPENJDK_TARGET_OS), macosx)
    LIBSPLASHSCREEN_CFLAGS += -DWITH_MACOSX

    BUILD_LIBSPLASHSCREEN_java_awt_SplashScreen.c_CFLAGS := -x objective-c -O0
    BUILD_LIBSPLASHSCREEN_splashscreen_gfx_impl.c_CFLAGS := -x objective-c -O0
    BUILD_LIBSPLASHSCREEN_splashscreen_gif.c_CFLAGS := -x objective-c -O0
    BUILD_LIBSPLASHSCREEN_splashscreen_impl.c_CFLAGS := -x objective-c -O0
    BUILD_LIBSPLASHSCREEN_splashscreen_jpeg.c_CFLAGS := -x objective-c -O0
    BUILD_LIBSPLASHSCREEN_splashscreen_png.c_CFLAGS := -x objective-c -O0
    BUILD_LIBSPLASHSCREEN_splashscreen_sys.m_CFLAGS := -O0

  else ifeq ($(OPENJDK_TARGET_OS), windows)
    LIBSPLASHSCREEN_CFLAGS += -DWITH_WIN32
  else
    LIBSPLASHSCREEN_CFLAGS += -DWITH_X11 $(X_CFLAGS)
  endif

  LIBSPLASHSCREEN_LIBS :=

  ifeq ($(OPENJDK_TARGET_OS), macosx)
    LIBSPLASHSCREEN_LIBS += \
        $(LIBM) -lpthread -liconv -losxapp \
        -framework ApplicationServices \
        -framework Foundation \
        -framework Cocoa
  else ifeq ($(OPENJDK_TARGET_OS), windows)
    LIBSPLASHSCREEN_LIBS += kernel32.lib user32.lib gdi32.lib delayimp.lib $(WIN_JAVA_LIB) jvm.lib
  else
    LIBSPLASHSCREEN_LIBS += $(X_LIBS) -lX11 -lXext $(LIBM) -lpthread -ldl
  endif

  LIBSPLASHSCREEN_HEADER_DIRS += \
      libosxapp \
      java.base:include \
      java.base:libjava \
      #

  $(eval $(call SetupJdkLibrary, BUILD_LIBSPLASHSCREEN, \
      NAME := splashscreen, \
      EXTRA_SRC := $(LIBSPLASHSCREEN_EXTRA_SRC), \
      EXCLUDE_SRC_PATTERNS := $(LIBSPLASHSCREEN_EXCLUDE_SRC_PATTERNS), \
      EXCLUDE_FILES := imageioJPEG.c jpegdecoder.c pngtest.c, \
      EXCLUDES := $(LIBSPLASHSCREEN_EXCLUDES), \
      OPTIMIZATION := LOW, \
      CFLAGS := $(CFLAGS_JDKLIB) $(LIBSPLASHSCREEN_CFLAGS) \
          $(GIFLIB_CFLAGS) $(LIBJPEG_CFLAGS) $(PNG_CFLAGS) $(LIBZ_CFLAGS), \
      EXTRA_HEADER_DIRS := $(LIBSPLASHSCREEN_HEADER_DIRS), \
      DISABLED_WARNINGS_gcc := sign-compare type-limits unused-result \
          maybe-uninitialized shift-negative-value implicit-fallthrough, \
      DISABLED_WARNINGS_clang := incompatible-pointer-types, \
      DISABLED_WARNINGS_solstudio := E_NEWLINE_NOT_LAST E_DECLARATION_IN_CODE \
          E_STATEMENT_NOT_REACHED, \
      DISABLED_WARNINGS_microsoft := 4018 4244 4267, \
      LDFLAGS := $(LDFLAGS_JDKLIB) \
          $(call SET_SHARED_LIBRARY_ORIGIN), \
      LDFLAGS_macosx := -L$(INSTALL_LIBRARIES_HERE), \
      LDFLAGS_windows := -delayload:user32.dll, \
      LIBS := $(JDKLIB_LIBS) $(LIBSPLASHSCREEN_LIBS) $(LIBZ_LIBS) \
          $(GIFLIB_LIBS) $(LIBJPEG_LIBS) $(PNG_LIBS), \
      LIBS_aix := -liconv, \
  ))

  TARGETS += $(BUILD_LIBSPLASHSCREEN)

  ifeq ($(OPENJDK_TARGET_OS), macosx)
    $(BUILD_LIBSPLASHSCREEN): $(call FindLib, $(MODULE), osxapp)
  endif

endif

################################################################################

ifeq ($(OPENJDK_TARGET_OS), macosx)

  LIBAWT_LWAWT_EXTRA_SRC := \
      $(TOPDIR)/src/$(MODULE)/unix/native/common/awt \
      $(TOPDIR)/src/$(MODULE)/share/native/common/font \
      $(TOPDIR)/src/$(MODULE)/share/native/common/java2d \
      #

  LIBAWT_LWAWT_EXTRA_HEADER_DIRS := \
      $(LIBAWT_DEFAULT_HEADER_DIRS) \
      libawt_lwawt/awt \
      libawt_lwawt/font \
      libawt_lwawt/java2d/opengl \
      include \
      common/awt/debug \
      common/java2d/opengl \
      libosxapp \
      #

  LIBAWT_LWAWT_CFLAGS := $(X_CFLAGS) $(X_LIBS)

  LIBAWT_LWAWT_EXFILES := fontpath.c awt_Font.c X11Color.c
  LIBAWT_LWAWT_EXCLUDES := $(TOPDIR)/src/$(MODULE)/unix/native/common/awt/medialib

  $(eval $(call SetupJdkLibrary, BUILD_LIBAWT_LWAWT, \
      NAME := awt_lwawt, \
      EXTRA_SRC := $(LIBAWT_LWAWT_EXTRA_SRC), \
      INCLUDE_FILES := $(LIBAWT_LWAWT_FILES), \
      EXCLUDE_FILES := $(LIBAWT_LWAWT_EXFILES), \
      EXCLUDES := $(LIBAWT_LWAWT_EXCLUDES), \
      OPTIMIZATION := LOW, \
      CFLAGS := $(CFLAGS_JDKLIB) \
          $(LIBAWT_LWAWT_CFLAGS), \
      EXTRA_HEADER_DIRS := $(LIBAWT_LWAWT_EXTRA_HEADER_DIRS), \
      DISABLED_WARNINGS_clang := incomplete-implementation enum-conversion \
          deprecated-declarations objc-method-access bitwise-op-parentheses \
          incompatible-pointer-types parentheses-equality extra-tokens, \
      LDFLAGS := $(LDFLAGS_JDKLIB) \
          $(call SET_SHARED_LIBRARY_ORIGIN) \
          -L$(INSTALL_LIBRARIES_HERE), \
      LIBS := -lawt -lmlib_image -losxapp -ljvm $(LIBM) \
          -framework Accelerate \
          -framework ApplicationServices \
          -framework AudioToolbox \
          -framework Carbon \
          -framework Cocoa \
          -framework Security \
          -framework ExceptionHandling \
          -framework JavaRuntimeSupport \
          -framework OpenGL \
          -framework QuartzCore -ljava, \
  ))

  TARGETS += $(BUILD_LIBAWT_LWAWT)

  $(BUILD_LIBAWT_LWAWT): $(BUILD_LIBAWT)

  $(BUILD_LIBAWT_LWAWT): $(BUILD_LIBMLIB_IMAGE)

  $(BUILD_LIBAWT_LWAWT): $(call FindLib, $(MODULE), osxapp)

  $(BUILD_LIBAWT_LWAWT): $(call FindLib, java.base, java)

endif

################################################################################

ifeq ($(OPENJDK_TARGET_OS), macosx)

  $(eval $(call SetupJdkLibrary, BUILD_LIBOSXUI, \
      NAME := osxui, \
      OPTIMIZATION := LOW, \
      CFLAGS := $(CFLAGS_JDKLIB), \
      EXTRA_HEADER_DIRS := \
          libawt_lwawt/awt \
          libosxapp, \
      DISABLED_WARNINGS_clang := deprecated-declarations, \
      LDFLAGS := $(LDFLAGS_JDKLIB) \
          $(call SET_SHARED_LIBRARY_ORIGIN) \
          -Wl$(COMMA)-rpath$(COMMA)@loader_path \
          -L$(INSTALL_LIBRARIES_HERE), \
      LIBS := -lawt -losxapp -lawt_lwawt \
          -framework Cocoa \
          -framework Carbon \
          -framework ApplicationServices \
          -framework JavaRuntimeSupport \
          -ljava -ljvm, \
  ))

  TARGETS += $(BUILD_LIBOSXUI)

  $(BUILD_LIBOSXUI): $(BUILD_LIBAWT)

  $(BUILD_LIBOSXUI): $(call FindLib, $(MODULE), osxapp)

  $(BUILD_LIBOSXUI): $(BUILD_LIBAWT_LWAWT)

endif

################################################################################

# Hook to include the corresponding custom file, if present.
$(eval $(call IncludeCustomExtension, lib/Awt2dLibraries.gmk))<|MERGE_RESOLUTION|>--- conflicted
+++ resolved
@@ -636,25 +636,12 @@
     EXTRA_HEADER_DIRS := $(LIBFONTMANAGER_EXTRA_HEADER_DIRS), \
     EXTRA_SRC := $(LIBFONTMANAGER_EXTRA_SRC), \
     WARNINGS_AS_ERRORS_xlc := false, \
-<<<<<<< HEAD
-    DISABLED_WARNINGS_gcc := sign-compare unused-function int-to-pointer-cast class-memaccess, \
-    DISABLED_WARNINGS_clang := sign-compare, \
-    DISABLED_WARNINGS_C_solstudio := \
-        E_INTEGER_OVERFLOW_DETECTED \
-        E_ARG_INCOMPATIBLE_WITH_ARG_L \
-        E_ENUM_VAL_OVERFLOWS_INT_MAX, \
-    DISABLED_WARNINGS_CXX_solstudio := \
-        truncwarn wvarhidenmem wvarhidemem wbadlkginit identexpected \
-        hidevf w_novirtualdescr arrowrtn2 unknownpragma, \
-    DISABLED_WARNINGS_microsoft := 4018 4146 4244 4996 4996 4146 4334 4819 4101 4068 4805 4138, \
-=======
-    DISABLED_WARNINGS_gcc := sign-compare unused-function int-to-pointer-cast $(HARFBUZZ_DISABLED_WARNINGS_gcc), \
+    DISABLED_WARNINGS_gcc := sign-compare unused-function int-to-pointer-cast class-memaccess $(HARFBUZZ_DISABLED_WARNINGS_gcc), \
     DISABLED_WARNINGS_CXX_gcc := $(HARFBUZZ_DISABLED_WARNINGS_CXX_gcc), \
     DISABLED_WARNINGS_clang := sign-compare $(HARFBUZZ_DISABLED_WARNINGS_clang), \
     DISABLED_WARNINGS_C_solstudio := $(HARFBUZZ_DISABLED_WARNINGS_C_solstudio), \
     DISABLED_WARNINGS_CXX_solstudio := $(HARFBUZZ_DISABLED_WARNINGS_CXX_solstudio), \
     DISABLED_WARNINGS_microsoft := 4018 4996 $(HARFBUZZ_DISABLED_WARNINGS_microsoft), \
->>>>>>> 71f2c751
     LDFLAGS := $(subst -Xlinker -z -Xlinker defs,, \
         $(subst -Wl$(COMMA)-z$(COMMA)defs,,$(LDFLAGS_JDKLIB))) $(LDFLAGS_CXX_JDK) \
         $(call SET_SHARED_LIBRARY_ORIGIN), \
