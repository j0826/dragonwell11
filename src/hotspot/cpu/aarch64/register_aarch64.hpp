--- conflicted
+++ resolved
@@ -247,18 +247,10 @@
     return *this;
   }
 
-<<<<<<< HEAD
-#if INCLUDE_ZGC
-=======
->>>>>>> 14533356
   RegSet &operator-=(const RegSet aSet) {
     *this = *this - aSet;
     return *this;
   }
-<<<<<<< HEAD
-#endif
-=======
->>>>>>> 14533356
 
   static RegSet of(Register r1) {
     return RegSet(r1);
