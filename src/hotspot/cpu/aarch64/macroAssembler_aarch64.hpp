/*
 * Copyright (c) 1997, 2018, Oracle and/or its affiliates. All rights reserved.
 * Copyright (c) 2014, 2015, Red Hat Inc. All rights reserved.
 * DO NOT ALTER OR REMOVE COPYRIGHT NOTICES OR THIS FILE HEADER.
 *
 * This code is free software; you can redistribute it and/or modify it
 * under the terms of the GNU General Public License version 2 only, as
 * published by the Free Software Foundation.
 *
 * This code is distributed in the hope that it will be useful, but WITHOUT
 * ANY WARRANTY; without even the implied warranty of MERCHANTABILITY or
 * FITNESS FOR A PARTICULAR PURPOSE.  See the GNU General Public License
 * version 2 for more details (a copy is included in the LICENSE file that
 * accompanied this code).
 *
 * You should have received a copy of the GNU General Public License version
 * 2 along with this work; if not, write to the Free Software Foundation,
 * Inc., 51 Franklin St, Fifth Floor, Boston, MA 02110-1301 USA.
 *
 * Please contact Oracle, 500 Oracle Parkway, Redwood Shores, CA 94065 USA
 * or visit www.oracle.com if you need additional information or have any
 * questions.
 *
 */

#ifndef CPU_AARCH64_VM_MACROASSEMBLER_AARCH64_HPP
#define CPU_AARCH64_VM_MACROASSEMBLER_AARCH64_HPP

#include "asm/assembler.inline.hpp"

// MacroAssembler extends Assembler by frequently used macros.
//
// Instructions for which a 'better' code sequence exists depending
// on arguments should also go in here.

class MacroAssembler: public Assembler {
  friend class LIR_Assembler;

 public:
  using Assembler::mov;
  using Assembler::movi;

 protected:

  // Support for VM calls
  //
  // This is the base routine called by the different versions of call_VM_leaf. The interpreter
  // may customize this version by overriding it for its purposes (e.g., to save/restore
  // additional registers when doing a VM call).
  virtual void call_VM_leaf_base(
    address entry_point,               // the entry point
    int     number_of_arguments,        // the number of arguments to pop after the call
    Label *retaddr = NULL
  );

  virtual void call_VM_leaf_base(
    address entry_point,               // the entry point
    int     number_of_arguments,        // the number of arguments to pop after the call
    Label &retaddr) {
    call_VM_leaf_base(entry_point, number_of_arguments, &retaddr);
  }

  // This is the base routine called by the different versions of call_VM. The interpreter
  // may customize this version by overriding it for its purposes (e.g., to save/restore
  // additional registers when doing a VM call).
  //
  // If no java_thread register is specified (noreg) than rthread will be used instead. call_VM_base
  // returns the register which contains the thread upon return. If a thread register has been
  // specified, the return value will correspond to that register. If no last_java_sp is specified
  // (noreg) than rsp will be used instead.
  virtual void call_VM_base(           // returns the register containing the thread upon return
    Register oop_result,               // where an oop-result ends up if any; use noreg otherwise
    Register java_thread,              // the thread if computed before     ; use noreg otherwise
    Register last_java_sp,             // to set up last_Java_frame in stubs; use noreg otherwise
    address  entry_point,              // the entry point
    int      number_of_arguments,      // the number of arguments (w/o thread) to pop after the call
    bool     check_exceptions          // whether to check for pending exceptions after return
  );

  void call_VM_helper(Register oop_result, address entry_point, int number_of_arguments, bool check_exceptions = true);

  // True if an XOR can be used to expand narrow klass references.
  bool use_XOR_for_compressed_class_base;

 public:
  MacroAssembler(CodeBuffer* code) : Assembler(code) {
    use_XOR_for_compressed_class_base
      = (operand_valid_for_logical_immediate(false /*is32*/,
                                             (uint64_t)Universe::narrow_klass_base())
         && ((uint64_t)Universe::narrow_klass_base()
             > (1UL << log2_intptr(Universe::narrow_klass_range()))));
  }

 // These routines should emit JVMTI PopFrame and ForceEarlyReturn handling code.
 // The implementation is only non-empty for the InterpreterMacroAssembler,
 // as only the interpreter handles PopFrame and ForceEarlyReturn requests.
 virtual void check_and_handle_popframe(Register java_thread);
 virtual void check_and_handle_earlyret(Register java_thread);

  void safepoint_poll(Label& slow_path);
  void safepoint_poll_acquire(Label& slow_path);

  // Biased locking support
  // lock_reg and obj_reg must be loaded up with the appropriate values.
  // swap_reg is killed.
  // tmp_reg must be supplied and must not be rscratch1 or rscratch2
  // Optional slow case is for implementations (interpreter and C1) which branch to
  // slow case directly. Leaves condition codes set for C2's Fast_Lock node.
  // Returns offset of first potentially-faulting instruction for null
  // check info (currently consumed only by C1). If
  // swap_reg_contains_mark is true then returns -1 as it is assumed
  // the calling code has already passed any potential faults.
  int biased_locking_enter(Register lock_reg, Register obj_reg,
                           Register swap_reg, Register tmp_reg,
                           bool swap_reg_contains_mark,
                           Label& done, Label* slow_case = NULL,
                           BiasedLockingCounters* counters = NULL);
  void biased_locking_exit (Register obj_reg, Register temp_reg, Label& done);


  // Helper functions for statistics gathering.
  // Unconditional atomic increment.
  void atomic_incw(Register counter_addr, Register tmp, Register tmp2);
  void atomic_incw(Address counter_addr, Register tmp1, Register tmp2, Register tmp3) {
    lea(tmp1, counter_addr);
    atomic_incw(tmp1, tmp2, tmp3);
  }
  // Load Effective Address
  void lea(Register r, const Address &a) {
    InstructionMark im(this);
    code_section()->relocate(inst_mark(), a.rspec());
    a.lea(this, r);
  }

  /* Sometimes we get misaligned loads and stores, usually from Unsafe
     accesses, and these can exceed the offset range. */
  Address legitimize_address(const Address &a, int size, Register scratch) {
    if (a.getMode() == Address::base_plus_offset) {
      if (! Address::offset_ok_for_immed(a.offset(), exact_log2(size))) {
        block_comment("legitimize_address {");
        lea(scratch, a);
        block_comment("} legitimize_address");
        return Address(scratch);
      }
    }
    return a;
  }

  void addmw(Address a, Register incr, Register scratch) {
    ldrw(scratch, a);
    addw(scratch, scratch, incr);
    strw(scratch, a);
  }

  // Add constant to memory word
  void addmw(Address a, int imm, Register scratch) {
    ldrw(scratch, a);
    if (imm > 0)
      addw(scratch, scratch, (unsigned)imm);
    else
      subw(scratch, scratch, (unsigned)-imm);
    strw(scratch, a);
  }

  void bind(Label& L) {
    Assembler::bind(L);
    code()->clear_last_insn();
  }

  void membar(Membar_mask_bits order_constraint);

  using Assembler::ldr;
  using Assembler::str;

  void ldr(Register Rx, const Address &adr);
  void ldrw(Register Rw, const Address &adr);
  void str(Register Rx, const Address &adr);
  void strw(Register Rx, const Address &adr);

  // Frame creation and destruction shared between JITs.
  void build_frame(int framesize);
  void remove_frame(int framesize);

  virtual void _call_Unimplemented(address call_site) {
    mov(rscratch2, call_site);
  }

// Microsoft's MSVC team thinks that the __FUNCSIG__ is approximately (sympathy for calling conventions) equivalent to __PRETTY_FUNCTION__
// Also, from Clang patch: "It is very similar to GCC's PRETTY_FUNCTION, except it prints the calling convention."
// https://reviews.llvm.org/D3311

#ifdef _WIN64
#define call_Unimplemented() _call_Unimplemented((address)__FUNCSIG__)
#else
#define call_Unimplemented() _call_Unimplemented((address)__PRETTY_FUNCTION__)
#endif

  // aliases defined in AARCH64 spec

  template<class T>
  inline void cmpw(Register Rd, T imm)  { subsw(zr, Rd, imm); }
  // imm is limited to 12 bits.
  inline void cmp(Register Rd, unsigned imm)  { subs(zr, Rd, imm); }

  inline void cmnw(Register Rd, unsigned imm) { addsw(zr, Rd, imm); }
  inline void cmn(Register Rd, unsigned imm) { adds(zr, Rd, imm); }

  void cset(Register Rd, Assembler::Condition cond) {
    csinc(Rd, zr, zr, ~cond);
  }
  void csetw(Register Rd, Assembler::Condition cond) {
    csincw(Rd, zr, zr, ~cond);
  }

  void cneg(Register Rd, Register Rn, Assembler::Condition cond) {
    csneg(Rd, Rn, Rn, ~cond);
  }
  void cnegw(Register Rd, Register Rn, Assembler::Condition cond) {
    csnegw(Rd, Rn, Rn, ~cond);
  }

  inline void movw(Register Rd, Register Rn) {
    if (Rd == sp || Rn == sp) {
      addw(Rd, Rn, 0U);
    } else {
      orrw(Rd, zr, Rn);
    }
  }
  inline void mov(Register Rd, Register Rn) {
    assert(Rd != r31_sp && Rn != r31_sp, "should be");
    if (Rd == Rn) {
    } else if (Rd == sp || Rn == sp) {
      add(Rd, Rn, 0U);
    } else {
      orr(Rd, zr, Rn);
    }
  }

  inline void moviw(Register Rd, unsigned imm) { orrw(Rd, zr, imm); }
  inline void movi(Register Rd, unsigned imm) { orr(Rd, zr, imm); }

  inline void tstw(Register Rd, Register Rn) { andsw(zr, Rd, Rn); }
  inline void tst(Register Rd, Register Rn) { ands(zr, Rd, Rn); }

  inline void tstw(Register Rd, uint64_t imm) { andsw(zr, Rd, imm); }
  inline void tst(Register Rd, uint64_t imm) { ands(zr, Rd, imm); }

  inline void bfiw(Register Rd, Register Rn, unsigned lsb, unsigned width) {
    bfmw(Rd, Rn, ((32 - lsb) & 31), (width - 1));
  }
  inline void bfi(Register Rd, Register Rn, unsigned lsb, unsigned width) {
    bfm(Rd, Rn, ((64 - lsb) & 63), (width - 1));
  }

  inline void bfxilw(Register Rd, Register Rn, unsigned lsb, unsigned width) {
    bfmw(Rd, Rn, lsb, (lsb + width - 1));
  }
  inline void bfxil(Register Rd, Register Rn, unsigned lsb, unsigned width) {
    bfm(Rd, Rn, lsb , (lsb + width - 1));
  }

  inline void sbfizw(Register Rd, Register Rn, unsigned lsb, unsigned width) {
    sbfmw(Rd, Rn, ((32 - lsb) & 31), (width - 1));
  }
  inline void sbfiz(Register Rd, Register Rn, unsigned lsb, unsigned width) {
    sbfm(Rd, Rn, ((64 - lsb) & 63), (width - 1));
  }

  inline void sbfxw(Register Rd, Register Rn, unsigned lsb, unsigned width) {
    sbfmw(Rd, Rn, lsb, (lsb + width - 1));
  }
  inline void sbfx(Register Rd, Register Rn, unsigned lsb, unsigned width) {
    sbfm(Rd, Rn, lsb , (lsb + width - 1));
  }

  inline void ubfizw(Register Rd, Register Rn, unsigned lsb, unsigned width) {
    ubfmw(Rd, Rn, ((32 - lsb) & 31), (width - 1));
  }
  inline void ubfiz(Register Rd, Register Rn, unsigned lsb, unsigned width) {
    ubfm(Rd, Rn, ((64 - lsb) & 63), (width - 1));
  }

  inline void ubfxw(Register Rd, Register Rn, unsigned lsb, unsigned width) {
    ubfmw(Rd, Rn, lsb, (lsb + width - 1));
  }
  inline void ubfx(Register Rd, Register Rn, unsigned lsb, unsigned width) {
    ubfm(Rd, Rn, lsb , (lsb + width - 1));
  }

  inline void asrw(Register Rd, Register Rn, unsigned imm) {
    sbfmw(Rd, Rn, imm, 31);
  }

  inline void asr(Register Rd, Register Rn, unsigned imm) {
    sbfm(Rd, Rn, imm, 63);
  }

  inline void lslw(Register Rd, Register Rn, unsigned imm) {
    ubfmw(Rd, Rn, ((32 - imm) & 31), (31 - imm));
  }

  inline void lsl(Register Rd, Register Rn, unsigned imm) {
    ubfm(Rd, Rn, ((64 - imm) & 63), (63 - imm));
  }

  inline void lsrw(Register Rd, Register Rn, unsigned imm) {
    ubfmw(Rd, Rn, imm, 31);
  }

  inline void lsr(Register Rd, Register Rn, unsigned imm) {
    ubfm(Rd, Rn, imm, 63);
  }

  inline void rorw(Register Rd, Register Rn, unsigned imm) {
    extrw(Rd, Rn, Rn, imm);
  }

  inline void ror(Register Rd, Register Rn, unsigned imm) {
    extr(Rd, Rn, Rn, imm);
  }

  inline void sxtbw(Register Rd, Register Rn) {
    sbfmw(Rd, Rn, 0, 7);
  }
  inline void sxthw(Register Rd, Register Rn) {
    sbfmw(Rd, Rn, 0, 15);
  }
  inline void sxtb(Register Rd, Register Rn) {
    sbfm(Rd, Rn, 0, 7);
  }
  inline void sxth(Register Rd, Register Rn) {
    sbfm(Rd, Rn, 0, 15);
  }
  inline void sxtw(Register Rd, Register Rn) {
    sbfm(Rd, Rn, 0, 31);
  }

  inline void uxtbw(Register Rd, Register Rn) {
    ubfmw(Rd, Rn, 0, 7);
  }
  inline void uxthw(Register Rd, Register Rn) {
    ubfmw(Rd, Rn, 0, 15);
  }
  inline void uxtb(Register Rd, Register Rn) {
    ubfm(Rd, Rn, 0, 7);
  }
  inline void uxth(Register Rd, Register Rn) {
    ubfm(Rd, Rn, 0, 15);
  }
  inline void uxtw(Register Rd, Register Rn) {
    ubfm(Rd, Rn, 0, 31);
  }

  inline void cmnw(Register Rn, Register Rm) {
    addsw(zr, Rn, Rm);
  }
  inline void cmn(Register Rn, Register Rm) {
    adds(zr, Rn, Rm);
  }

  inline void cmpw(Register Rn, Register Rm) {
    subsw(zr, Rn, Rm);
  }
  inline void cmp(Register Rn, Register Rm) {
    subs(zr, Rn, Rm);
  }

  inline void negw(Register Rd, Register Rn) {
    subw(Rd, zr, Rn);
  }

  inline void neg(Register Rd, Register Rn) {
    sub(Rd, zr, Rn);
  }

  inline void negsw(Register Rd, Register Rn) {
    subsw(Rd, zr, Rn);
  }

  inline void negs(Register Rd, Register Rn) {
    subs(Rd, zr, Rn);
  }

  inline void cmnw(Register Rn, Register Rm, enum shift_kind kind, unsigned shift = 0) {
    addsw(zr, Rn, Rm, kind, shift);
  }
  inline void cmn(Register Rn, Register Rm, enum shift_kind kind, unsigned shift = 0) {
    adds(zr, Rn, Rm, kind, shift);
  }

  inline void cmpw(Register Rn, Register Rm, enum shift_kind kind, unsigned shift = 0) {
    subsw(zr, Rn, Rm, kind, shift);
  }
  inline void cmp(Register Rn, Register Rm, enum shift_kind kind, unsigned shift = 0) {
    subs(zr, Rn, Rm, kind, shift);
  }

  inline void negw(Register Rd, Register Rn, enum shift_kind kind, unsigned shift = 0) {
    subw(Rd, zr, Rn, kind, shift);
  }

  inline void neg(Register Rd, Register Rn, enum shift_kind kind, unsigned shift = 0) {
    sub(Rd, zr, Rn, kind, shift);
  }

  inline void negsw(Register Rd, Register Rn, enum shift_kind kind, unsigned shift = 0) {
    subsw(Rd, zr, Rn, kind, shift);
  }

  inline void negs(Register Rd, Register Rn, enum shift_kind kind, unsigned shift = 0) {
    subs(Rd, zr, Rn, kind, shift);
  }

  inline void mnegw(Register Rd, Register Rn, Register Rm) {
    msubw(Rd, Rn, Rm, zr);
  }
  inline void mneg(Register Rd, Register Rn, Register Rm) {
    msub(Rd, Rn, Rm, zr);
  }

  inline void mulw(Register Rd, Register Rn, Register Rm) {
    maddw(Rd, Rn, Rm, zr);
  }
  inline void mul(Register Rd, Register Rn, Register Rm) {
    madd(Rd, Rn, Rm, zr);
  }

  inline void smnegl(Register Rd, Register Rn, Register Rm) {
    smsubl(Rd, Rn, Rm, zr);
  }
  inline void smull(Register Rd, Register Rn, Register Rm) {
    smaddl(Rd, Rn, Rm, zr);
  }

  inline void umnegl(Register Rd, Register Rn, Register Rm) {
    umsubl(Rd, Rn, Rm, zr);
  }
  inline void umull(Register Rd, Register Rn, Register Rm) {
    umaddl(Rd, Rn, Rm, zr);
  }

#define WRAP(INSN)                                                            \
  void INSN(Register Rd, Register Rn, Register Rm, Register Ra) {             \
    if ((VM_Version::features() & VM_Version::CPU_A53MAC) && Ra != zr)        \
      nop();                                                                  \
    Assembler::INSN(Rd, Rn, Rm, Ra);                                          \
  }

  WRAP(madd) WRAP(msub) WRAP(maddw) WRAP(msubw)
  WRAP(smaddl) WRAP(smsubl) WRAP(umaddl) WRAP(umsubl)
#undef WRAP


  // macro assembly operations needed for aarch64

  // first two private routines for loading 32 bit or 64 bit constants
private:

  void mov_immediate64(Register dst, uint64_t imm64);
  void mov_immediate32(Register dst, uint32_t imm32);

  int push(unsigned int bitset, Register stack);
  int pop(unsigned int bitset, Register stack);

#if INCLUDE_ZGC
  int push_fp(unsigned int bitset, Register stack);
  int pop_fp(unsigned int bitset, Register stack);
#endif

  void mov(Register dst, Address a);

public:
  void push(RegSet regs, Register stack) { if (regs.bits()) push(regs.bits(), stack); }
  void pop(RegSet regs, Register stack) { if (regs.bits()) pop(regs.bits(), stack); }

<<<<<<< HEAD
#if INCLUDE_ZGC
  void push_fp(RegSet regs, Register stack) { if (regs.bits()) push_fp(regs.bits(), stack); }
  void pop_fp(RegSet regs, Register stack) { if (regs.bits()) pop_fp(regs.bits(), stack); }
#endif
=======
  static RegSet call_clobbered_registers();
>>>>>>> 14533356

  // Push and pop everything that might be clobbered by a native
  // runtime call except rscratch1 and rscratch2.  (They are always
  // scratch, so we don't have to protect them.)  Only save the lower
  // 64 bits of each vector register.
  void push_call_clobbered_registers();
  void pop_call_clobbered_registers();

  // now mov instructions for loading absolute addresses and 32 or
  // 64 bit integers

  inline void mov(Register dst, address addr)             { mov_immediate64(dst, (uint64_t)addr); }

  inline void mov(Register dst, int imm64)                { mov_immediate64(dst, (uint64_t)imm64); }
  inline void mov(Register dst, long imm64)               { mov_immediate64(dst, (uint64_t)imm64); }
  inline void mov(Register dst, long long imm64)          { mov_immediate64(dst, (uint64_t)imm64); }
  inline void mov(Register dst, unsigned int imm64)       { mov_immediate64(dst, (uint64_t)imm64); }
  inline void mov(Register dst, unsigned long imm64)      { mov_immediate64(dst, (uint64_t)imm64); }
  inline void mov(Register dst, unsigned long long imm64) { mov_immediate64(dst, (uint64_t)imm64); }

  inline void movw(Register dst, uint32_t imm32)
  {
    mov_immediate32(dst, imm32);
  }

  void mov(Register dst, RegisterOrConstant src) {
    if (src.is_register())
      mov(dst, src.as_register());
    else
      mov(dst, src.as_constant());
  }

  void movptr(Register r, uintptr_t imm64);

  void mov(FloatRegister Vd, SIMD_Arrangement T, uint32_t imm32);

  void mov(FloatRegister Vd, SIMD_Arrangement T, FloatRegister Vn) {
    orr(Vd, T, Vn, Vn);
  }

public:

  // Generalized Test Bit And Branch, including a "far" variety which
  // spans more than 32KiB.
  void tbr(Condition cond, Register Rt, int bitpos, Label &dest, bool isfar = false) {
    assert(cond == EQ || cond == NE, "must be");

    if (isfar)
      cond = ~cond;

    void (Assembler::* branch)(Register Rt, int bitpos, Label &L);
    if (cond == Assembler::EQ)
      branch = &Assembler::tbz;
    else
      branch = &Assembler::tbnz;

    if (isfar) {
      Label L;
      (this->*branch)(Rt, bitpos, L);
      b(dest);
      bind(L);
    } else {
      (this->*branch)(Rt, bitpos, dest);
    }
  }

  // macro instructions for accessing and updating floating point
  // status register
  //
  // FPSR : op1 == 011
  //        CRn == 0100
  //        CRm == 0100
  //        op2 == 001

  inline void get_fpsr(Register reg)
  {
    mrs(0b11, 0b0100, 0b0100, 0b001, reg);
  }

  inline void set_fpsr(Register reg)
  {
    msr(0b011, 0b0100, 0b0100, 0b001, reg);
  }

  inline void clear_fpsr()
  {
    msr(0b011, 0b0100, 0b0100, 0b001, zr);
  }

  // DCZID_EL0: op1 == 011
  //            CRn == 0000
  //            CRm == 0000
  //            op2 == 111
  inline void get_dczid_el0(Register reg)
  {
    mrs(0b011, 0b0000, 0b0000, 0b111, reg);
  }

  // CTR_EL0:   op1 == 011
  //            CRn == 0000
  //            CRm == 0000
  //            op2 == 001
  inline void get_ctr_el0(Register reg)
  {
    mrs(0b011, 0b0000, 0b0000, 0b001, reg);
  }

  // idiv variant which deals with MINLONG as dividend and -1 as divisor
  int corrected_idivl(Register result, Register ra, Register rb,
                      bool want_remainder, Register tmp = rscratch1);
  int corrected_idivq(Register result, Register ra, Register rb,
                      bool want_remainder, Register tmp = rscratch1);

  // Support for NULL-checks
  //
  // Generates code that causes a NULL OS exception if the content of reg is NULL.
  // If the accessed location is M[reg + offset] and the offset is known, provide the
  // offset. No explicit code generation is needed if the offset is within a certain
  // range (0 <= offset <= page_size).

  virtual void null_check(Register reg, int offset = -1);
  static bool needs_explicit_null_check(intptr_t offset);

  static address target_addr_for_insn(address insn_addr, unsigned insn);
  static address target_addr_for_insn(address insn_addr) {
    unsigned insn = *(unsigned*)insn_addr;
    return target_addr_for_insn(insn_addr, insn);
  }

  // Required platform-specific helpers for Label::patch_instructions.
  // They _shadow_ the declarations in AbstractAssembler, which are undefined.
  static int pd_patch_instruction_size(address branch, address target);
  static void pd_patch_instruction(address branch, address target) {
    pd_patch_instruction_size(branch, target);
  }
  static address pd_call_destination(address branch) {
    return target_addr_for_insn(branch);
  }
#ifndef PRODUCT
  static void pd_print_patched_instruction(address branch);
#endif

  static int patch_oop(address insn_addr, address o);
  static int patch_narrow_klass(address insn_addr, narrowKlass n);

  address emit_trampoline_stub(int insts_call_instruction_offset, address target);
  void emit_static_call_stub();

  // The following 4 methods return the offset of the appropriate move instruction

  // Support for fast byte/short loading with zero extension (depending on particular CPU)
  int load_unsigned_byte(Register dst, Address src);
  int load_unsigned_short(Register dst, Address src);

  // Support for fast byte/short loading with sign extension (depending on particular CPU)
  int load_signed_byte(Register dst, Address src);
  int load_signed_short(Register dst, Address src);

  int load_signed_byte32(Register dst, Address src);
  int load_signed_short32(Register dst, Address src);

  // Support for sign-extension (hi:lo = extend_sign(lo))
  void extend_sign(Register hi, Register lo);

  // Load and store values by size and signed-ness
  void load_sized_value(Register dst, Address src, size_t size_in_bytes, bool is_signed, Register dst2 = noreg);
  void store_sized_value(Address dst, Register src, size_t size_in_bytes, Register src2 = noreg);

  // Support for inc/dec with optimal instruction selection depending on value

  // x86_64 aliases an unqualified register/address increment and
  // decrement to call incrementq and decrementq but also supports
  // explicitly sized calls to incrementq/decrementq or
  // incrementl/decrementl

  // for aarch64 the proper convention would be to use
  // increment/decrement for 64 bit operatons and
  // incrementw/decrementw for 32 bit operations. so when porting
  // x86_64 code we can leave calls to increment/decrement as is,
  // replace incrementq/decrementq with increment/decrement and
  // replace incrementl/decrementl with incrementw/decrementw.

  // n.b. increment/decrement calls with an Address destination will
  // need to use a scratch register to load the value to be
  // incremented. increment/decrement calls which add or subtract a
  // constant value greater than 2^12 will need to use a 2nd scratch
  // register to hold the constant. so, a register increment/decrement
  // may trash rscratch2 and an address increment/decrement trash
  // rscratch and rscratch2

  void decrementw(Address dst, int value = 1);
  void decrementw(Register reg, int value = 1);

  void decrement(Register reg, int value = 1);
  void decrement(Address dst, int value = 1);

  void incrementw(Address dst, int value = 1);
  void incrementw(Register reg, int value = 1);

  void increment(Register reg, int value = 1);
  void increment(Address dst, int value = 1);


  // Alignment
  void align(int modulus);

  // Stack frame creation/removal
  void enter()
  {
    stp(rfp, lr, Address(pre(sp, -2 * wordSize)));
    mov(rfp, sp);
  }
  void leave()
  {
    mov(sp, rfp);
    ldp(rfp, lr, Address(post(sp, 2 * wordSize)));
  }

  // Support for getting the JavaThread pointer (i.e.; a reference to thread-local information)
  // The pointer will be loaded into the thread register.
  void get_thread(Register thread);


  // Support for VM calls
  //
  // It is imperative that all calls into the VM are handled via the call_VM macros.
  // They make sure that the stack linkage is setup correctly. call_VM's correspond
  // to ENTRY/ENTRY_X entry points while call_VM_leaf's correspond to LEAF entry points.


  void call_VM(Register oop_result,
               address entry_point,
               bool check_exceptions = true);
  void call_VM(Register oop_result,
               address entry_point,
               Register arg_1,
               bool check_exceptions = true);
  void call_VM(Register oop_result,
               address entry_point,
               Register arg_1, Register arg_2,
               bool check_exceptions = true);
  void call_VM(Register oop_result,
               address entry_point,
               Register arg_1, Register arg_2, Register arg_3,
               bool check_exceptions = true);

  // Overloadings with last_Java_sp
  void call_VM(Register oop_result,
               Register last_java_sp,
               address entry_point,
               int number_of_arguments = 0,
               bool check_exceptions = true);
  void call_VM(Register oop_result,
               Register last_java_sp,
               address entry_point,
               Register arg_1, bool
               check_exceptions = true);
  void call_VM(Register oop_result,
               Register last_java_sp,
               address entry_point,
               Register arg_1, Register arg_2,
               bool check_exceptions = true);
  void call_VM(Register oop_result,
               Register last_java_sp,
               address entry_point,
               Register arg_1, Register arg_2, Register arg_3,
               bool check_exceptions = true);

  void get_vm_result  (Register oop_result, Register thread);
  void get_vm_result_2(Register metadata_result, Register thread);
  void get_vm_result_for_wisp(Register oop_result, Register thread);

  // These always tightly bind to MacroAssembler::call_VM_base
  // bypassing the virtual implementation
  void super_call_VM(Register oop_result, Register last_java_sp, address entry_point, int number_of_arguments = 0, bool check_exceptions = true);
  void super_call_VM(Register oop_result, Register last_java_sp, address entry_point, Register arg_1, bool check_exceptions = true);
  void super_call_VM(Register oop_result, Register last_java_sp, address entry_point, Register arg_1, Register arg_2, bool check_exceptions = true);
  void super_call_VM(Register oop_result, Register last_java_sp, address entry_point, Register arg_1, Register arg_2, Register arg_3, bool check_exceptions = true);
  void super_call_VM(Register oop_result, Register last_java_sp, address entry_point, Register arg_1, Register arg_2, Register arg_3, Register arg_4, bool check_exceptions = true);

  void call_VM_leaf(address entry_point,
                    int number_of_arguments = 0);
  void call_VM_leaf(address entry_point,
                    Register arg_1);
  void call_VM_leaf(address entry_point,
                    Register arg_1, Register arg_2);
  void call_VM_leaf(address entry_point,
                    Register arg_1, Register arg_2, Register arg_3);

  // These always tightly bind to MacroAssembler::call_VM_leaf_base
  // bypassing the virtual implementation
  void super_call_VM_leaf(address entry_point);
  void super_call_VM_leaf(address entry_point, Register arg_1);
  void super_call_VM_leaf(address entry_point, Register arg_1, Register arg_2);
  void super_call_VM_leaf(address entry_point, Register arg_1, Register arg_2, Register arg_3);
  void super_call_VM_leaf(address entry_point, Register arg_1, Register arg_2, Register arg_3, Register arg_4);

  // last Java Frame (fills frame anchor)
  void set_last_Java_frame(Register last_java_sp,
                           Register last_java_fp,
                           address last_java_pc,
                           Register scratch);

  void set_last_Java_frame(Register last_java_sp,
                           Register last_java_fp,
                           Label &last_java_pc,
                           Register scratch);

  void set_last_Java_frame(Register last_java_sp,
                           Register last_java_fp,
                           Register last_java_pc,
                           Register scratch);

  void reset_last_Java_frame(Register thread);

  // thread in the default location (rthread)
  void reset_last_Java_frame(bool clear_fp);

  // Stores
  void store_check(Register obj);                // store check for obj - register is destroyed afterwards
  void store_check(Register obj, Address dst);   // same as above, dst is exact store location (reg. is destroyed)

  void resolve_jobject(Register value, Register thread, Register tmp);

  // C 'boolean' to Java boolean: x == 0 ? 0 : 1
  void c2bool(Register x);

  // oop manipulations
  void load_klass(Register dst, Register src);
  void store_klass(Register dst, Register src);
  void cmp_klass(Register oop, Register trial_klass, Register tmp);

  void resolve_oop_handle(Register result, Register tmp = r5);
  void load_mirror(Register dst, Register method, Register tmp = r5);

  void access_load_at(BasicType type, DecoratorSet decorators, Register dst, Address src,
                      Register tmp1, Register tmp_thread);

  void access_store_at(BasicType type, DecoratorSet decorators, Address dst, Register src,
                       Register tmp1, Register tmp_thread);

  void load_heap_oop(Register dst, Address src, Register tmp1 = noreg,
                     Register thread_tmp = noreg, DecoratorSet decorators = 0);

  void load_heap_oop_not_null(Register dst, Address src, Register tmp1 = noreg,
                              Register thread_tmp = noreg, DecoratorSet decorators = 0);
  void store_heap_oop(Address dst, Register src, Register tmp1 = noreg,
                      Register tmp_thread = noreg, DecoratorSet decorators = 0);

  // currently unimplemented
  // Used for storing NULL. All other oop constants should be
  // stored using routines that take a jobject.
  void store_heap_oop_null(Address dst);

  void load_prototype_header(Register dst, Register src);

  void store_klass_gap(Register dst, Register src);

  // This dummy is to prevent a call to store_heap_oop from
  // converting a zero (like NULL) into a Register by giving
  // the compiler two choices it can't resolve

  void store_heap_oop(Address dst, void* dummy);

  void encode_heap_oop(Register d, Register s);
  void encode_heap_oop(Register r) { encode_heap_oop(r, r); }
  void decode_heap_oop(Register d, Register s);
  void decode_heap_oop(Register r) { decode_heap_oop(r, r); }
  void encode_heap_oop_not_null(Register r);
  void decode_heap_oop_not_null(Register r);
  void encode_heap_oop_not_null(Register dst, Register src);
  void decode_heap_oop_not_null(Register dst, Register src);

  void set_narrow_oop(Register dst, jobject obj);

  void encode_klass_not_null(Register r);
  void decode_klass_not_null(Register r);
  void encode_klass_not_null(Register dst, Register src);
  void decode_klass_not_null(Register dst, Register src);

  void set_narrow_klass(Register dst, Klass* k);

  // if heap base register is used - reinit it with the correct value
  void reinit_heapbase();

  DEBUG_ONLY(void verify_heapbase(const char* msg);)

  void push_CPU_state(bool save_vectors = false);
  void pop_CPU_state(bool restore_vectors = false) ;

  // Round up to a power of two
  void round_to(Register reg, int modulus);

  // allocation
  void eden_allocate(
    Register obj,                      // result: pointer to object after successful allocation
    Register var_size_in_bytes,        // object size in bytes if unknown at compile time; invalid otherwise
    int      con_size_in_bytes,        // object size in bytes if   known at compile time
    Register t1,                       // temp register
    Label&   slow_case                 // continuation point if fast allocation fails
  );
  void tlab_allocate(
    Register obj,                      // result: pointer to object after successful allocation
    Register var_size_in_bytes,        // object size in bytes if unknown at compile time; invalid otherwise
    int      con_size_in_bytes,        // object size in bytes if   known at compile time
    Register t1,                       // temp register
    Register t2,                       // temp register
    Label&   slow_case                 // continuation point if fast allocation fails
  );
  void zero_memory(Register addr, Register len, Register t1);
  void verify_tlab();

  // interface method calling
  void lookup_interface_method(Register recv_klass,
                               Register intf_klass,
                               RegisterOrConstant itable_index,
                               Register method_result,
                               Register scan_temp,
                               Label& no_such_interface,
                   bool return_method = true);

  // virtual method calling
  // n.b. x86 allows RegisterOrConstant for vtable_index
  void lookup_virtual_method(Register recv_klass,
                             RegisterOrConstant vtable_index,
                             Register method_result);

  // Test sub_klass against super_klass, with fast and slow paths.

  // The fast path produces a tri-state answer: yes / no / maybe-slow.
  // One of the three labels can be NULL, meaning take the fall-through.
  // If super_check_offset is -1, the value is loaded up from super_klass.
  // No registers are killed, except temp_reg.
  void check_klass_subtype_fast_path(Register sub_klass,
                                     Register super_klass,
                                     Register temp_reg,
                                     Label* L_success,
                                     Label* L_failure,
                                     Label* L_slow_path,
                RegisterOrConstant super_check_offset = RegisterOrConstant(-1));

  // The rest of the type check; must be wired to a corresponding fast path.
  // It does not repeat the fast path logic, so don't use it standalone.
  // The temp_reg and temp2_reg can be noreg, if no temps are available.
  // Updates the sub's secondary super cache as necessary.
  // If set_cond_codes, condition codes will be Z on success, NZ on failure.
  void check_klass_subtype_slow_path(Register sub_klass,
                                     Register super_klass,
                                     Register temp_reg,
                                     Register temp2_reg,
                                     Label* L_success,
                                     Label* L_failure,
                                     bool set_cond_codes = false);

  // Simplified, combined version, good for typical uses.
  // Falls through on failure.
  void check_klass_subtype(Register sub_klass,
                           Register super_klass,
                           Register temp_reg,
                           Label& L_success);

  Address argument_address(RegisterOrConstant arg_slot, int extra_slot_offset = 0);


  // Debugging

  // only if +VerifyOops
  void verify_oop(Register reg, const char* s = "broken oop");
  void verify_oop_addr(Address addr, const char * s = "broken oop addr");

// TODO: verify method and klass metadata (compare against vptr?)
  void _verify_method_ptr(Register reg, const char * msg, const char * file, int line) {}
  void _verify_klass_ptr(Register reg, const char * msg, const char * file, int line){}

#define verify_method_ptr(reg) _verify_method_ptr(reg, "broken method " #reg, __FILE__, __LINE__)
#define verify_klass_ptr(reg) _verify_klass_ptr(reg, "broken klass " #reg, __FILE__, __LINE__)

  // only if +VerifyFPU
  void verify_FPU(int stack_depth, const char* s = "illegal FPU state");

  // prints msg, dumps registers and stops execution
  void stop(const char* msg);

  // prints msg and continues
  void warn(const char* msg);

  static void debug64(char* msg, int64_t pc, int64_t regs[]);

  void untested()                                { stop("untested"); }

  void unimplemented(const char* what = "");

  void should_not_reach_here()                   { stop("should not reach here"); }

  // Stack overflow checking
  void bang_stack_with_offset(int offset) {
    // stack grows down, caller passes positive offset
    assert(offset > 0, "must bang with negative offset");
    sub(rscratch2, sp, offset);
    str(zr, Address(rscratch2));
  }

  // Writes to stack successive pages until offset reached to check for
  // stack overflow + shadow pages.  Also, clobbers tmp
  void bang_stack_size(Register size, Register tmp);

  // Check for reserved stack access in method being exited (for JIT)
  void reserved_stack_check();

  virtual RegisterOrConstant delayed_value_impl(intptr_t* delayed_value_addr,
                                                Register tmp,
                                                int offset);

  // Support for serializing memory accesses between threads
  void serialize_memory(Register thread, Register tmp);

  // Arithmetics

  void addptr(const Address &dst, int32_t src);
  void cmpptr(Register src1, Address src2);

  void cmpoop(Register obj1, Register obj2);

  // Various forms of CAS

  void cmpxchg_obj_header(Register oldv, Register newv, Register obj, Register tmp,
                          Label &suceed, Label *fail);
  void cmpxchgptr(Register oldv, Register newv, Register addr, Register tmp,
                  Label &suceed, Label *fail);

  void cmpxchgw(Register oldv, Register newv, Register addr, Register tmp,
                  Label &suceed, Label *fail);

  void atomic_add(Register prev, RegisterOrConstant incr, Register addr);
  void atomic_addw(Register prev, RegisterOrConstant incr, Register addr);
  void atomic_addal(Register prev, RegisterOrConstant incr, Register addr);
  void atomic_addalw(Register prev, RegisterOrConstant incr, Register addr);

  void atomic_xchg(Register prev, Register newv, Register addr);
  void atomic_xchgw(Register prev, Register newv, Register addr);
  void atomic_xchgl(Register prev, Register newv, Register addr);
  void atomic_xchglw(Register prev, Register newv, Register addr);
  void atomic_xchgal(Register prev, Register newv, Register addr);
  void atomic_xchgalw(Register prev, Register newv, Register addr);

  void orptr(Address adr, RegisterOrConstant src) {
    ldr(rscratch1, adr);
    if (src.is_register())
      orr(rscratch1, rscratch1, src.as_register());
    else
      orr(rscratch1, rscratch1, src.as_constant());
    str(rscratch1, adr);
  }

  // A generic CAS; success or failure is in the EQ flag.
  // Clobbers rscratch1
  void cmpxchg(Register addr, Register expected, Register new_val,
               enum operand_size size,
               bool acquire, bool release, bool weak,
               Register result);
private:
  void compare_eq(Register rn, Register rm, enum operand_size size);

#ifdef ASSERT
  // Macro short-hand support to clean-up after a failed call to trampoline
  // call generation (see trampoline_call() below), when a set of Labels must
  // be reset (before returning).
#define reset_labels1(L1) L1.reset()
#define reset_labels2(L1, L2) L1.reset(); L2.reset()
#define reset_labels3(L1, L2, L3) L1.reset(); reset_labels2(L2, L3)
#define reset_labels5(L1, L2, L3, L4, L5) reset_labels2(L1, L2); reset_labels3(L3, L4, L5)
#endif

public:
  // Calls

  address trampoline_call(Address entry, CodeBuffer *cbuf = NULL);

  static bool far_branches() {
    return ReservedCodeCacheSize > branch_range || UseAOT;
  }

  // Jumps that can reach anywhere in the code cache.
  // Trashes tmp.
  void far_call(Address entry, CodeBuffer *cbuf = NULL, Register tmp = rscratch1);
  void far_jump(Address entry, CodeBuffer *cbuf = NULL, Register tmp = rscratch1);

  static int far_branch_size() {
    if (far_branches()) {
      return 3 * 4;  // adrp, add, br
    } else {
      return 4;
    }
  }

  // Emit the CompiledIC call idiom
  address ic_call(address entry, jint method_index = 0);

public:

  // Data

  void mov_metadata(Register dst, Metadata* obj);
  Address allocate_metadata_address(Metadata* obj);
  Address constant_oop_address(jobject obj);

  void movoop(Register dst, jobject obj, bool immediate = false);

  // CRC32 code for java.util.zip.CRC32::updateBytes() instrinsic.
  void kernel_crc32(Register crc, Register buf, Register len,
        Register table0, Register table1, Register table2, Register table3,
        Register tmp, Register tmp2, Register tmp3);
  // CRC32 code for java.util.zip.CRC32C::updateBytes() instrinsic.
  void kernel_crc32c(Register crc, Register buf, Register len,
        Register table0, Register table1, Register table2, Register table3,
        Register tmp, Register tmp2, Register tmp3);

  // Stack push and pop individual 64 bit registers
  void push(Register src);
  void pop(Register dst);

  // push all registers onto the stack
  void pusha();
  void popa();

  void repne_scan(Register addr, Register value, Register count,
                  Register scratch);
  void repne_scanw(Register addr, Register value, Register count,
                   Register scratch);

  typedef void (MacroAssembler::* add_sub_imm_insn)(Register Rd, Register Rn, unsigned imm);
  typedef void (MacroAssembler::* add_sub_reg_insn)(Register Rd, Register Rn, Register Rm, enum shift_kind kind, unsigned shift);

  // If a constant does not fit in an immediate field, generate some
  // number of MOV instructions and then perform the operation
  void wrap_add_sub_imm_insn(Register Rd, Register Rn, unsigned imm,
                             add_sub_imm_insn insn1,
                             add_sub_reg_insn insn2);
  // Seperate vsn which sets the flags
  void wrap_adds_subs_imm_insn(Register Rd, Register Rn, unsigned imm,
                             add_sub_imm_insn insn1,
                             add_sub_reg_insn insn2);

#define WRAP(INSN)                                                      \
  void INSN(Register Rd, Register Rn, unsigned imm) {                   \
    wrap_add_sub_imm_insn(Rd, Rn, imm, &Assembler::INSN, &Assembler::INSN); \
  }                                                                     \
                                                                        \
  void INSN(Register Rd, Register Rn, Register Rm,                      \
             enum shift_kind kind, unsigned shift = 0) {                \
    Assembler::INSN(Rd, Rn, Rm, kind, shift);                           \
  }                                                                     \
                                                                        \
  void INSN(Register Rd, Register Rn, Register Rm) {                    \
    Assembler::INSN(Rd, Rn, Rm);                                        \
  }                                                                     \
                                                                        \
  void INSN(Register Rd, Register Rn, Register Rm,                      \
           ext::operation option, int amount = 0) {                     \
    Assembler::INSN(Rd, Rn, Rm, option, amount);                        \
  }

  WRAP(add) WRAP(addw) WRAP(sub) WRAP(subw)

#undef WRAP
#define WRAP(INSN)                                                      \
  void INSN(Register Rd, Register Rn, unsigned imm) {                   \
    wrap_adds_subs_imm_insn(Rd, Rn, imm, &Assembler::INSN, &Assembler::INSN); \
  }                                                                     \
                                                                        \
  void INSN(Register Rd, Register Rn, Register Rm,                      \
             enum shift_kind kind, unsigned shift = 0) {                \
    Assembler::INSN(Rd, Rn, Rm, kind, shift);                           \
  }                                                                     \
                                                                        \
  void INSN(Register Rd, Register Rn, Register Rm) {                    \
    Assembler::INSN(Rd, Rn, Rm);                                        \
  }                                                                     \
                                                                        \
  void INSN(Register Rd, Register Rn, Register Rm,                      \
           ext::operation option, int amount = 0) {                     \
    Assembler::INSN(Rd, Rn, Rm, option, amount);                        \
  }

  WRAP(adds) WRAP(addsw) WRAP(subs) WRAP(subsw)

  void add(Register Rd, Register Rn, RegisterOrConstant increment);
  void addw(Register Rd, Register Rn, RegisterOrConstant increment);
  void sub(Register Rd, Register Rn, RegisterOrConstant decrement);
  void subw(Register Rd, Register Rn, RegisterOrConstant decrement);

  void adrp(Register reg1, const Address &dest, uint64_t &byte_offset);

  void tableswitch(Register index, jint lowbound, jint highbound,
                   Label &jumptable, Label &jumptable_end, int stride = 1) {
    adr(rscratch1, jumptable);
    subsw(rscratch2, index, lowbound);
    subsw(zr, rscratch2, highbound - lowbound);
    br(Assembler::HS, jumptable_end);
    add(rscratch1, rscratch1, rscratch2,
        ext::sxtw, exact_log2(stride * Assembler::instruction_size));
    br(rscratch1);
  }

  // Form an address from base + offset in Rd.  Rd may or may not
  // actually be used: you must use the Address that is returned.  It
  // is up to you to ensure that the shift provided matches the size
  // of your data.
  Address form_address(Register Rd, Register base, int64_t byte_offset, int shift);

  // Return true iff an address is within the 48-bit AArch64 address
  // space.
  bool is_valid_AArch64_address(address a) {
    return ((uint64_t)a >> 48) == 0;
  }

  // Load the base of the cardtable byte map into reg.
  void load_byte_map_base(Register reg);

  // Prolog generator routines to support switch between x86 code and
  // generated ARM code

  // routine to generate an x86 prolog for a stub function which
  // bootstraps into the generated ARM code which directly follows the
  // stub
  //

  public:

  void ldr_constant(Register dest, const Address &const_addr) {
    if (NearCpool) {
      ldr(dest, const_addr);
    } else {
      uint64_t offset;
      adrp(dest, InternalAddress(const_addr.target()), offset);
      ldr(dest, Address(dest, offset));
    }
  }

  address read_polling_page(Register r, address page, relocInfo::relocType rtype);
  address read_polling_page(Register r, relocInfo::relocType rtype);
  void get_polling_page(Register dest, address page, relocInfo::relocType rtype);

  // CRC32 code for java.util.zip.CRC32::updateBytes() instrinsic.
  void update_byte_crc32(Register crc, Register val, Register table);
  void update_word_crc32(Register crc, Register v, Register tmp,
        Register table0, Register table1, Register table2, Register table3,
        bool upper = false);

  void string_compare(Register str1, Register str2,
                      Register cnt1, Register cnt2, Register result,
                      Register tmp1, Register tmp2, FloatRegister vtmp1,
                      FloatRegister vtmp2, FloatRegister vtmp3, int ae);

  address has_negatives(Register ary1, Register len, Register result);

  address arrays_equals(Register a1, Register a2, Register result, Register cnt1,
                        Register tmp1, Register tmp2, Register tmp3, int elem_size);

  void string_equals(Register a1, Register a2, Register result, Register cnt1,
                     int elem_size);

  void fill_words(Register base, Register cnt, Register value);
  void zero_words(Register base, uint64_t cnt);
  address zero_words(Register ptr, Register cnt);
  void zero_dcache_blocks(Register base, Register cnt);

  static const int zero_words_block_size;

  address byte_array_inflate(Register src, Register dst, Register len,
                             FloatRegister vtmp1, FloatRegister vtmp2,
                             FloatRegister vtmp3, Register tmp4);

  void char_array_compress(Register src, Register dst, Register len,
                           FloatRegister tmp1Reg, FloatRegister tmp2Reg,
                           FloatRegister tmp3Reg, FloatRegister tmp4Reg,
                           Register result);

  void encode_iso_array(Register src, Register dst,
                        Register len, Register result,
                        FloatRegister Vtmp1, FloatRegister Vtmp2,
                        FloatRegister Vtmp3, FloatRegister Vtmp4);
  void string_indexof(Register str1, Register str2,
                      Register cnt1, Register cnt2,
                      Register tmp1, Register tmp2,
                      Register tmp3, Register tmp4,
                      Register tmp5, Register tmp6,
                      int int_cnt1, Register result, int ae);
  void string_indexof_char(Register str1, Register cnt1,
                           Register ch, Register result,
                           Register tmp1, Register tmp2, Register tmp3);
  void fast_log(FloatRegister vtmp0, FloatRegister vtmp1, FloatRegister vtmp2,
                FloatRegister vtmp3, FloatRegister vtmp4, FloatRegister vtmp5,
                FloatRegister tmpC1, FloatRegister tmpC2, FloatRegister tmpC3,
                FloatRegister tmpC4, Register tmp1, Register tmp2,
                Register tmp3, Register tmp4, Register tmp5);
  void generate_dsin_dcos(bool isCos, address npio2_hw, address two_over_pi,
      address pio2, address dsin_coef, address dcos_coef);
 private:
  // begin trigonometric functions support block
  void generate__ieee754_rem_pio2(address npio2_hw, address two_over_pi, address pio2);
  void generate__kernel_rem_pio2(address two_over_pi, address pio2);
  void generate_kernel_sin(FloatRegister x, bool iyIsOne, address dsin_coef);
  void generate_kernel_cos(FloatRegister x, address dcos_coef);
  // end trigonometric functions support block
  void add2_with_carry(Register final_dest_hi, Register dest_hi, Register dest_lo,
                       Register src1, Register src2);
  void add2_with_carry(Register dest_hi, Register dest_lo, Register src1, Register src2) {
    add2_with_carry(dest_hi, dest_hi, dest_lo, src1, src2);
  }
  void multiply_64_x_64_loop(Register x, Register xstart, Register x_xstart,
                             Register y, Register y_idx, Register z,
                             Register carry, Register product,
                             Register idx, Register kdx);
  void multiply_128_x_128_loop(Register y, Register z,
                               Register carry, Register carry2,
                               Register idx, Register jdx,
                               Register yz_idx1, Register yz_idx2,
                               Register tmp, Register tmp3, Register tmp4,
                               Register tmp7, Register product_hi);
  void kernel_crc32_using_crc32(Register crc, Register buf,
        Register len, Register tmp0, Register tmp1, Register tmp2,
        Register tmp3);
  void kernel_crc32c_using_crc32c(Register crc, Register buf,
        Register len, Register tmp0, Register tmp1, Register tmp2,
        Register tmp3);
public:
  void multiply_to_len(Register x, Register xlen, Register y, Register ylen, Register z,
                       Register zlen, Register tmp1, Register tmp2, Register tmp3,
                       Register tmp4, Register tmp5, Register tmp6, Register tmp7);
  void mul_add(Register out, Register in, Register offs, Register len, Register k);
  void ghash_multiply(FloatRegister result_lo, FloatRegister result_hi,
                      FloatRegister a, FloatRegister b, FloatRegister a1_xor_a0,
                      FloatRegister tmp1, FloatRegister tmp2, FloatRegister tmp3);
  void ghash_reduce(FloatRegister result, FloatRegister lo, FloatRegister hi,
                    FloatRegister p, FloatRegister z, FloatRegister t1);
  void ghash_processBlocks_wide(address p, Register state, Register subkeyH,
                                Register data, Register blocks, int unrolls);
  void ghash_modmul (FloatRegister result,
                     FloatRegister result_lo, FloatRegister result_hi, FloatRegister b,
                     FloatRegister a, FloatRegister vzr, FloatRegister a1_xor_a0, FloatRegister p,
                     FloatRegister t1, FloatRegister t2, FloatRegister t3);

  void aesenc_loadkeys(Register key, Register keylen);
  void aesecb_encrypt(Register from, Register to, Register keylen,
                      FloatRegister data = v0, int unrolls = 1);
  void aesecb_decrypt(Register from, Register to, Register key, Register keylen);
  void aes_round(FloatRegister input, FloatRegister subkey);

  // ISB may be needed because of a safepoint
  void maybe_isb() { isb(); }

private:
  // Return the effective address r + (r1 << ext) + offset.
  // Uses rscratch2.
  Address offsetted_address(Register r, Register r1, Address::extend ext,
                            int offset, int size);

private:
  // Returns an address on the stack which is reachable with a ldr/str of size
  // Uses rscratch2 if the address is not directly reachable
  Address spill_address(int size, int offset, Register tmp=rscratch2);

  bool merge_alignment_check(Register base, size_t size, int64_t cur_offset, int64_t prev_offset) const;

  // Check whether two loads/stores can be merged into ldp/stp.
  bool ldst_can_merge(Register rx, const Address &adr, size_t cur_size_in_bytes, bool is_store) const;

  // Merge current load/store with previous load/store into ldp/stp.
  void merge_ldst(Register rx, const Address &adr, size_t cur_size_in_bytes, bool is_store);

  // Try to merge two loads/stores into ldp/stp. If success, returns true else false.
  bool try_merge_ldst(Register rt, const Address &adr, size_t cur_size_in_bytes, bool is_store);

public:
  void spill(Register Rx, bool is64, int offset) {
    if (is64) {
      str(Rx, spill_address(8, offset));
    } else {
      strw(Rx, spill_address(4, offset));
    }
  }
  void spill(FloatRegister Vx, SIMD_RegVariant T, int offset) {
    str(Vx, T, spill_address(1 << (int)T, offset));
  }
  void unspill(Register Rx, bool is64, int offset) {
    if (is64) {
      ldr(Rx, spill_address(8, offset));
    } else {
      ldrw(Rx, spill_address(4, offset));
    }
  }
  void unspill(FloatRegister Vx, SIMD_RegVariant T, int offset) {
    ldr(Vx, T, spill_address(1 << (int)T, offset));
  }
  void spill_copy128(int src_offset, int dst_offset,
                     Register tmp1=rscratch1, Register tmp2=rscratch2) {
    if (src_offset < 512 && (src_offset & 7) == 0 &&
        dst_offset < 512 && (dst_offset & 7) == 0) {
      ldp(tmp1, tmp2, Address(sp, src_offset));
      stp(tmp1, tmp2, Address(sp, dst_offset));
    } else {
      unspill(tmp1, true, src_offset);
      spill(tmp1, true, dst_offset);
      unspill(tmp1, true, src_offset+8);
      spill(tmp1, true, dst_offset+8);
    }
  }
};

#ifdef ASSERT
inline bool AbstractAssembler::pd_check_instruction_mark() { return false; }
#endif

/**
 * class SkipIfEqual:
 *
 * Instantiating this class will result in assembly code being output that will
 * jump around any code emitted between the creation of the instance and it's
 * automatic destruction at the end of a scope block, depending on the value of
 * the flag passed to the constructor, which will be checked at run-time.
 */
class SkipIfEqual {
 private:
  MacroAssembler* _masm;
  Label _label;

 public:
   SkipIfEqual(MacroAssembler*, const bool* flag_addr, bool value);
   ~SkipIfEqual();
};

struct tableswitch {
  Register _reg;
  int _insn_index; jint _first_key; jint _last_key;
  Label _after;
  Label _branches;
};

#endif // CPU_AARCH64_VM_MACROASSEMBLER_AARCH64_HPP<|MERGE_RESOLUTION|>--- conflicted
+++ resolved
@@ -473,14 +473,12 @@
   void push(RegSet regs, Register stack) { if (regs.bits()) push(regs.bits(), stack); }
   void pop(RegSet regs, Register stack) { if (regs.bits()) pop(regs.bits(), stack); }
 
-<<<<<<< HEAD
 #if INCLUDE_ZGC
   void push_fp(RegSet regs, Register stack) { if (regs.bits()) push_fp(regs.bits(), stack); }
   void pop_fp(RegSet regs, Register stack) { if (regs.bits()) pop_fp(regs.bits(), stack); }
 #endif
-=======
+
   static RegSet call_clobbered_registers();
->>>>>>> 14533356
 
   // Push and pop everything that might be clobbered by a native
   // runtime call except rscratch1 and rscratch2.  (They are always
