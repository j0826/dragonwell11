--- conflicted
+++ resolved
@@ -853,7 +853,6 @@
 
   assert(klass_data->_class_id < _class_count, "invalid class id");
   AOTClass* aot_class = &_classes[klass_data->_class_id];
-<<<<<<< HEAD
   if (UseAppAOT) {
     // for class with aot compiled methods, we need check classloader is bound loader
     if (klass_data->_compiled_methods_offset >= 0) {
@@ -867,15 +866,10 @@
       }
     }
   }
-  if (aot_class->_classloader != NULL && aot_class->_classloader != ik->class_loader_data()) {
-    log_trace(aot, class, load)("class  %s  in  %s already loaded for classloader %p vs %p tid=" INTPTR_FORMAT,
-                                ik->internal_name(), _lib->name(), aot_class->_classloader, ik->class_loader_data(), p2i(thread));
-=======
   ClassLoaderData* aot_cld = aot_class->_classloader;
   if (aot_cld != NULL && aot_cld != cld) {
     log_trace(aot, class, load)("class  %s  in  %s already loaded for classloader %s (%p) vs %s (%p) tid=" INTPTR_FORMAT,
                                 ik->internal_name(), _lib->name(), aot_cld->loader_name(), aot_cld, cld->loader_name(), cld, p2i(thread));
->>>>>>> 81c0427a
     NOT_PRODUCT( aot_klasses_cl_miss++; )
     return false;
   }
