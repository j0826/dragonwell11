/*
 * Copyright (c) 1997, 2019, Oracle and/or its affiliates. All rights reserved.
 * DO NOT ALTER OR REMOVE COPYRIGHT NOTICES OR THIS FILE HEADER.
 *
 * This code is free software; you can redistribute it and/or modify it
 * under the terms of the GNU General Public License version 2 only, as
 * published by the Free Software Foundation.
 *
 * This code is distributed in the hope that it will be useful, but WITHOUT
 * ANY WARRANTY; without even the implied warranty of MERCHANTABILITY or
 * FITNESS FOR A PARTICULAR PURPOSE.  See the GNU General Public License
 * version 2 for more details (a copy is included in the LICENSE file that
 * accompanied this code).
 *
 * You should have received a copy of the GNU General Public License version
 * 2 along with this work; if not, write to the Free Software Foundation,
 * Inc., 51 Franklin St, Fifth Floor, Boston, MA 02110-1301 USA.
 *
 * Please contact Oracle, 500 Oracle Parkway, Redwood Shores, CA 94065 USA
 * or visit www.oracle.com if you need additional information or have any
 * questions.
 *
 */

#include "precompiled.hpp"
#include "jvm.h"
#include "classfile/classLoader.hpp"
#include "classfile/javaClasses.hpp"
#include "classfile/moduleEntry.hpp"
#include "classfile/systemDictionary.hpp"
#include "classfile/vmSymbols.hpp"
#include "code/codeCache.hpp"
#include "code/scopeDesc.hpp"
#include "compiler/compileBroker.hpp"
#include "compiler/compileTask.hpp"
#include "gc/shared/barrierSet.hpp"
#include "gc/shared/gcId.hpp"
#include "gc/shared/gcLocker.inline.hpp"
#include "gc/shared/workgroup.hpp"
#include "interpreter/interpreter.hpp"
#include "interpreter/linkResolver.hpp"
#include "interpreter/oopMapCache.hpp"
#include "jfr/jfrEvents.hpp"
#include "jvmtifiles/jvmtiEnv.hpp"
#include "logging/log.hpp"
#include "logging/logConfiguration.hpp"
#include "logging/logStream.hpp"
#include "memory/allocation.inline.hpp"
#include "memory/metaspaceShared.hpp"
#include "memory/oopFactory.hpp"
#include "memory/resourceArea.hpp"
#include "memory/universe.hpp"
#include "oops/access.inline.hpp"
#include "oops/instanceKlass.hpp"
#include "oops/objArrayOop.hpp"
#include "oops/oop.inline.hpp"
#include "oops/symbol.hpp"
#include "oops/typeArrayOop.inline.hpp"
#include "oops/verifyOopClosure.hpp"
#include "prims/jvm_misc.hpp"
#include "prims/jvmtiExport.hpp"
#include "prims/jvmtiThreadState.hpp"
#include "prims/privilegedStack.hpp"
#include "runtime/arguments.hpp"
#include "runtime/atomic.hpp"
#include "runtime/biasedLocking.hpp"
#include "runtime/coroutine.hpp"
#include "runtime/fieldDescriptor.inline.hpp"
#include "runtime/flags/jvmFlagConstraintList.hpp"
#include "runtime/flags/jvmFlagRangeList.hpp"
#include "runtime/flags/jvmFlagWriteableList.hpp"
#include "runtime/deoptimization.hpp"
#include "runtime/frame.inline.hpp"
#include "runtime/handshake.hpp"
#include "runtime/init.hpp"
#include "runtime/interfaceSupport.inline.hpp"
#include "runtime/java.hpp"
#include "runtime/javaCalls.hpp"
#include "runtime/jniHandles.inline.hpp"
#include "runtime/jniPeriodicChecker.hpp"
#include "runtime/memprofiler.hpp"
#include "runtime/mutexLocker.hpp"
#include "runtime/objectMonitor.hpp"
#include "runtime/orderAccess.hpp"
#include "runtime/osThread.hpp"
#include "runtime/prefetch.inline.hpp"
#include "runtime/safepoint.hpp"
#include "runtime/safepointMechanism.inline.hpp"
#include "runtime/safepointVerifiers.hpp"
#include "runtime/sharedRuntime.hpp"
#include "runtime/statSampler.hpp"
#include "runtime/stubRoutines.hpp"
#include "runtime/sweeper.hpp"
#include "runtime/task.hpp"
#include "runtime/thread.inline.hpp"
#include "runtime/threadCritical.hpp"
#include "runtime/threadSMR.inline.hpp"
#include "runtime/threadStatisticalInfo.hpp"
#include "runtime/timer.hpp"
#include "runtime/timerTrace.hpp"
#include "runtime/vframe.inline.hpp"
#include "runtime/vframeArray.hpp"
#include "runtime/vframe_hp.hpp"
#include "runtime/vmThread.hpp"
#include "runtime/vmOperations.hpp"
#include "runtime/vm_version.hpp"
#include "services/attachListener.hpp"
#include "services/management.hpp"
#include "services/memTracker.hpp"
#include "services/threadService.hpp"
#include "utilities/align.hpp"
#include "utilities/copy.hpp"
#include "utilities/defaultStream.hpp"
#include "utilities/dtrace.hpp"
#include "utilities/events.hpp"
#include "utilities/macros.hpp"
#include "utilities/preserveException.hpp"
#include "utilities/singleWriterSynchronizer.hpp"
#include "utilities/vmError.hpp"
#if INCLUDE_JVMCI
#include "jvmci/jvmciCompiler.hpp"
#include "jvmci/jvmciRuntime.hpp"
#include "logging/logHandle.hpp"
#endif
#ifdef COMPILER1
#include "c1/c1_Compiler.hpp"
#endif
#ifdef COMPILER2
#include "opto/c2compiler.hpp"
#include "opto/idealGraphPrinter.hpp"
#endif
#if INCLUDE_RTM_OPT
#include "runtime/rtmLocking.hpp"
#endif
#if INCLUDE_JFR
#include "jfr/jfr.hpp"
#endif

// Initialization after module runtime initialization
void universe_post_module_init();  // must happen after call_initPhase2

#ifdef DTRACE_ENABLED

// Only bother with this argument setup if dtrace is available

  #define HOTSPOT_THREAD_PROBE_start HOTSPOT_THREAD_START
  #define HOTSPOT_THREAD_PROBE_stop HOTSPOT_THREAD_STOP

  #define DTRACE_THREAD_PROBE(probe, javathread)                           \
    {                                                                      \
      ResourceMark rm(this);                                               \
      int len = 0;                                                         \
      const char* name = (javathread)->get_thread_name();                  \
      len = strlen(name);                                                  \
      HOTSPOT_THREAD_PROBE_##probe(/* probe = start, stop */               \
        (char *) name, len,                                                \
        java_lang_Thread::thread_id((javathread)->threadObj()),            \
        (uintptr_t) (javathread)->osthread()->thread_id(),                 \
        java_lang_Thread::is_daemon((javathread)->threadObj()));           \
    }

#else //  ndef DTRACE_ENABLED

  #define DTRACE_THREAD_PROBE(probe, javathread)

#endif // ndef DTRACE_ENABLED

#ifndef USE_LIBRARY_BASED_TLS_ONLY
// Current thread is maintained as a thread-local variable
THREAD_LOCAL_DECL Thread* Thread::_thr_current = NULL;
#endif

// ======= Thread ========
// Support for forcing alignment of thread objects for biased locking
void* Thread::allocate(size_t size, bool throw_excpt, MEMFLAGS flags) {
  if (UseBiasedLocking) {
    const int alignment = markOopDesc::biased_lock_alignment;
    size_t aligned_size = size + (alignment - sizeof(intptr_t));
    void* real_malloc_addr = throw_excpt? AllocateHeap(aligned_size, flags, CURRENT_PC)
                                          : AllocateHeap(aligned_size, flags, CURRENT_PC,
                                                         AllocFailStrategy::RETURN_NULL);
    void* aligned_addr     = align_up(real_malloc_addr, alignment);
    assert(((uintptr_t) aligned_addr + (uintptr_t) size) <=
           ((uintptr_t) real_malloc_addr + (uintptr_t) aligned_size),
           "JavaThread alignment code overflowed allocated storage");
    if (aligned_addr != real_malloc_addr) {
      log_info(biasedlocking)("Aligned thread " INTPTR_FORMAT " to " INTPTR_FORMAT,
                              p2i(real_malloc_addr),
                              p2i(aligned_addr));
    }
    ((Thread*) aligned_addr)->_real_malloc_address = real_malloc_addr;
    return aligned_addr;
  } else {
    return throw_excpt? AllocateHeap(size, flags, CURRENT_PC)
                       : AllocateHeap(size, flags, CURRENT_PC, AllocFailStrategy::RETURN_NULL);
  }
}

void Thread::operator delete(void* p) {
  if (UseBiasedLocking) {
    FreeHeap(((Thread*) p)->_real_malloc_address);
  } else {
    FreeHeap(p);
  }
}

void JavaThread::smr_delete() {
  if (_on_thread_list) {
    ThreadsSMRSupport::smr_delete(this);
  } else {
    delete this;
  }
}

// Base class for all threads: VMThread, WatcherThread, ConcurrentMarkSweepThread,
// JavaThread


Thread::Thread() {
  // stack and get_thread
  set_stack_base(NULL);
  set_stack_size(0);
  set_self_raw_id(0);
  set_lgrp_id(-1);
  DEBUG_ONLY(clear_suspendible_thread();)

  // allocated data structures
  set_osthread(NULL);
  set_resource_area(new (mtThread)ResourceArea());
  DEBUG_ONLY(_current_resource_mark = NULL;)
  set_handle_area(new (mtThread) HandleArea(NULL));
  set_metadata_handles(new (ResourceObj::C_HEAP, mtClass) GrowableArray<Metadata*>(30, true));
  set_active_handles(NULL);
  set_free_handle_block(NULL);
  set_last_handle_mark(NULL);

  // This initial value ==> never claimed.
  _oops_do_parity = 0;
  _threads_hazard_ptr = NULL;
  _threads_list_ptr = NULL;
  _nested_threads_hazard_ptr_cnt = 0;
  _rcu_counter = 0;

  // the handle mark links itself to last_handle_mark
  new HandleMark(this);

  // plain initialization
  debug_only(_owned_locks = NULL;)
  debug_only(_allow_allocation_count = 0;)
  NOT_PRODUCT(_allow_safepoint_count = 0;)
  NOT_PRODUCT(_skip_gcalot = false;)
  _jvmti_env_iteration_count = 0;
  set_allocated_bytes(0);
  _vm_operation_started_count = 0;
  _vm_operation_completed_count = 0;
  _current_pending_monitor = NULL;
  _current_pending_monitor_is_from_java = true;
  _current_waiting_monitor = NULL;
  _num_nested_signal = 0;
  omFreeList = NULL;
  omFreeCount = 0;
  omFreeProvision = 32;
  omInUseList = NULL;
  omInUseCount = 0;

#ifdef ASSERT
  _visited_for_critical_count = false;
#endif

  _SR_lock = new Monitor(Mutex::suspend_resume, "SR_lock", true,
                         Monitor::_safepoint_check_sometimes);
  _suspend_flags = 0;

  // thread-specific hashCode stream generator state - Marsaglia shift-xor form
  _hashStateX = os::random();
  _hashStateY = 842502087;
  _hashStateZ = 0x8767;    // (int)(3579807591LL & 0xffff) ;
  _hashStateW = 273326509;

  _OnTrap   = 0;
  _schedctl = NULL;
  _Stalled  = 0;
  _TypeTag  = 0x2BAD;

  // Many of the following fields are effectively final - immutable
  // Note that nascent threads can't use the Native Monitor-Mutex
  // construct until the _MutexEvent is initialized ...
  // CONSIDER: instead of using a fixed set of purpose-dedicated ParkEvents
  // we might instead use a stack of ParkEvents that we could provision on-demand.
  // The stack would act as a cache to avoid calls to ParkEvent::Allocate()
  // and ::Release()
  _ParkEvent   = ParkEvent::Allocate(this);
  _SleepEvent  = ParkEvent::Allocate(this);
  _MutexEvent  = ParkEvent::Allocate(this);
  _MuxEvent    = ParkEvent::Allocate(this);

#ifdef CHECK_UNHANDLED_OOPS
  if (CheckUnhandledOops) {
    _unhandled_oops = new UnhandledOops(this);
  }
#endif // CHECK_UNHANDLED_OOPS
#ifdef ASSERT
  if (UseBiasedLocking) {
    assert((((uintptr_t) this) & (markOopDesc::biased_lock_alignment - 1)) == 0, "forced alignment of thread object failed");
    assert(this == _real_malloc_address ||
           this == align_up(_real_malloc_address, (int)markOopDesc::biased_lock_alignment),
           "bug in forced alignment of thread objects");
  }
#endif // ASSERT

  // Notify the barrier set that a thread is being created. Note that the
  // main thread is created before a barrier set is available. The call to
  // BarrierSet::on_thread_create() for the main thread is therefore deferred
  // until it calls BarrierSet::set_barrier_set().
  BarrierSet* const barrier_set = BarrierSet::barrier_set();
  if (barrier_set != NULL) {
    barrier_set->on_thread_create(this);
  }
}

void Thread::initialize_thread_current() {
#ifndef USE_LIBRARY_BASED_TLS_ONLY
  assert(_thr_current == NULL, "Thread::current already initialized");
  _thr_current = this;
#endif
  assert(ThreadLocalStorage::thread() == NULL, "ThreadLocalStorage::thread already initialized");
  ThreadLocalStorage::set_thread(this);
  assert(Thread::current() == ThreadLocalStorage::thread(), "TLS mismatch!");
}

void Thread::clear_thread_current() {
  assert(Thread::current() == ThreadLocalStorage::thread(), "TLS mismatch!");
#ifndef USE_LIBRARY_BASED_TLS_ONLY
  _thr_current = NULL;
#endif
  ThreadLocalStorage::set_thread(NULL);
}

void Thread::record_stack_base_and_size() {
  // Note: at this point, Thread object is not yet initialized. Do not rely on
  // any members being initialized. Do not rely on Thread::current() being set.
  // If possible, refrain from doing anything which may crash or assert since
  // quite probably those crash dumps will be useless.
  set_stack_base(os::current_stack_base());
  set_stack_size(os::current_stack_size());

#ifdef SOLARIS
  if (os::is_primordial_thread()) {
    os::Solaris::correct_stack_boundaries_for_primordial_thread(this);
  }
#endif

  // Set stack limits after thread is initialized.
  if (is_Java_thread()) {
    ((JavaThread*) this)->set_stack_overflow_limit();
    ((JavaThread*) this)->set_reserved_stack_activation(stack_base());
  }
}

#if INCLUDE_NMT
void Thread::register_thread_stack_with_NMT() {
  MemTracker::record_thread_stack(stack_end(), stack_size());
}
#endif // INCLUDE_NMT

void Thread::call_run() {
  // At this point, Thread object should be fully initialized and
  // Thread::current() should be set.

  register_thread_stack_with_NMT();

  JFR_ONLY(Jfr::on_thread_start(this);)

  log_debug(os, thread)("Thread " UINTX_FORMAT " stack dimensions: "
    PTR_FORMAT "-" PTR_FORMAT " (" SIZE_FORMAT "k).",
    os::current_thread_id(), p2i(stack_base() - stack_size()),
    p2i(stack_base()), stack_size()/1024);

  // Invoke <ChildClass>::run()
  this->run();
  // Returned from <ChildClass>::run(). Thread finished.

  // Note: at this point the thread object may already have deleted itself.
  // So from here on do not dereference *this*.

  // If a thread has not deleted itself ("delete this") as part of its
  // termination sequence, we have to ensure thread-local-storage is
  // cleared before we actually terminate. No threads should ever be
  // deleted asynchronously with respect to their termination.
  if (Thread::current_or_null_safe() != NULL) {
    assert(Thread::current_or_null_safe() == this, "current thread is wrong");
    Thread::clear_thread_current();
  }

}

Thread::~Thread() {
  // Notify the barrier set that a thread is being destroyed. Note that a barrier
  // set might not be available if we encountered errors during bootstrapping.
  BarrierSet* const barrier_set = BarrierSet::barrier_set();
  if (barrier_set != NULL) {
    barrier_set->on_thread_destroy(this);
  }

  // stack_base can be NULL if the thread is never started or exited before
  // record_stack_base_and_size called. Although, we would like to ensure
  // that all started threads do call record_stack_base_and_size(), there is
  // not proper way to enforce that.
#if INCLUDE_NMT
  if (_stack_base != NULL) {
    MemTracker::release_thread_stack(stack_end(), stack_size());
#ifdef ASSERT
    set_stack_base(NULL);
#endif
  }
#endif // INCLUDE_NMT

  // deallocate data structures
  delete resource_area();
  // since the handle marks are using the handle area, we have to deallocated the root
  // handle mark before deallocating the thread's handle area,
  assert(last_handle_mark() != NULL, "check we have an element");
  delete last_handle_mark();
  assert(last_handle_mark() == NULL, "check we have reached the end");

  // It's possible we can encounter a null _ParkEvent, etc., in stillborn threads.
  // We NULL out the fields for good hygiene.
  ParkEvent::Release(_ParkEvent); _ParkEvent   = NULL;
  ParkEvent::Release(_SleepEvent); _SleepEvent  = NULL;
  ParkEvent::Release(_MutexEvent); _MutexEvent  = NULL;
  ParkEvent::Release(_MuxEvent); _MuxEvent    = NULL;

  delete handle_area();
  delete metadata_handles();

  // SR_handler uses this as a termination indicator -
  // needs to happen before os::free_thread()
  delete _SR_lock;
  _SR_lock = NULL;

  // osthread() can be NULL, if creation of thread failed.
  if (osthread() != NULL) os::free_thread(osthread());

  // clear Thread::current if thread is deleting itself.
  // Needed to ensure JNI correctly detects non-attached threads.
  if (this == Thread::current()) {
    Thread::clear_thread_current();
  }

  CHECK_UNHANDLED_OOPS_ONLY(if (CheckUnhandledOops) delete unhandled_oops();)
}

#ifdef ASSERT
// A JavaThread is considered "dangling" if it is not the current
// thread, has been added the Threads list, the system is not at a
// safepoint and the Thread is not "protected".
//
void Thread::check_for_dangling_thread_pointer(Thread *thread) {
  if (UseWispMonitor && thread->is_Wisp_thread()) {
    thread = ((WispThread*) thread)->thread();
  }
  assert(!thread->is_Java_thread() || Thread::current() == thread ||
         !((JavaThread *) thread)->on_thread_list() ||
         SafepointSynchronize::is_at_safepoint() ||
         ThreadsSMRSupport::is_a_protected_JavaThread_with_lock((JavaThread *) thread),
         "possibility of dangling Thread pointer");
}
#endif

ThreadPriority Thread::get_priority(const Thread* const thread) {
  ThreadPriority priority;
  // Can return an error!
  (void)os::get_priority(thread, priority);
  assert(MinPriority <= priority && priority <= MaxPriority, "non-Java priority found");
  return priority;
}

void Thread::set_priority(Thread* thread, ThreadPriority priority) {
  debug_only(check_for_dangling_thread_pointer(thread);)
  // Can return an error!
  (void)os::set_priority(thread, priority);
}


void Thread::start(Thread* thread) {
  // Start is different from resume in that its safety is guaranteed by context or
  // being called from a Java method synchronized on the Thread object.
  if (!DisableStartThread) {
    if (thread->is_Java_thread()) {
      // Initialize the thread state to RUNNABLE before starting this thread.
      // Can not set it after the thread started because we do not know the
      // exact thread state at that time. It could be in MONITOR_WAIT or
      // in SLEEPING or some other state.
      java_lang_Thread::set_thread_status(((JavaThread*)thread)->threadObj(),
                                          java_lang_Thread::RUNNABLE);
    }
    os::start_thread(thread);
  }
}

// Enqueue a VM_Operation to do the job for us - sometime later
void Thread::send_async_exception(oop java_thread, oop java_throwable) {
  VM_ThreadStop* vm_stop = new VM_ThreadStop(java_thread, java_throwable);
  VMThread::execute(vm_stop);
}


// Check if an external suspend request has completed (or has been
// cancelled). Returns true if the thread is externally suspended and
// false otherwise.
//
// The bits parameter returns information about the code path through
// the routine. Useful for debugging:
//
// set in is_ext_suspend_completed():
// 0x00000001 - routine was entered
// 0x00000010 - routine return false at end
// 0x00000100 - thread exited (return false)
// 0x00000200 - suspend request cancelled (return false)
// 0x00000400 - thread suspended (return true)
// 0x00001000 - thread is in a suspend equivalent state (return true)
// 0x00002000 - thread is native and walkable (return true)
// 0x00004000 - thread is native_trans and walkable (needed retry)
//
// set in wait_for_ext_suspend_completion():
// 0x00010000 - routine was entered
// 0x00020000 - suspend request cancelled before loop (return false)
// 0x00040000 - thread suspended before loop (return true)
// 0x00080000 - suspend request cancelled in loop (return false)
// 0x00100000 - thread suspended in loop (return true)
// 0x00200000 - suspend not completed during retry loop (return false)

// Helper class for tracing suspend wait debug bits.
//
// 0x00000100 indicates that the target thread exited before it could
// self-suspend which is not a wait failure. 0x00000200, 0x00020000 and
// 0x00080000 each indicate a cancelled suspend request so they don't
// count as wait failures either.
#define DEBUG_FALSE_BITS (0x00000010 | 0x00200000)

class TraceSuspendDebugBits : public StackObj {
 private:
  JavaThread * jt;
  bool         is_wait;
  bool         called_by_wait;  // meaningful when !is_wait
  uint32_t *   bits;

 public:
  TraceSuspendDebugBits(JavaThread *_jt, bool _is_wait, bool _called_by_wait,
                        uint32_t *_bits) {
    jt             = _jt;
    is_wait        = _is_wait;
    called_by_wait = _called_by_wait;
    bits           = _bits;
  }

  ~TraceSuspendDebugBits() {
    if (!is_wait) {
#if 1
      // By default, don't trace bits for is_ext_suspend_completed() calls.
      // That trace is very chatty.
      return;
#else
      if (!called_by_wait) {
        // If tracing for is_ext_suspend_completed() is enabled, then only
        // trace calls to it from wait_for_ext_suspend_completion()
        return;
      }
#endif
    }

    if (AssertOnSuspendWaitFailure || TraceSuspendWaitFailures) {
      if (bits != NULL && (*bits & DEBUG_FALSE_BITS) != 0) {
        MutexLocker ml(Threads_lock);  // needed for get_thread_name()
        ResourceMark rm;

        tty->print_cr(
                      "Failed wait_for_ext_suspend_completion(thread=%s, debug_bits=%x)",
                      jt->get_thread_name(), *bits);

        guarantee(!AssertOnSuspendWaitFailure, "external suspend wait failed");
      }
    }
  }
};
#undef DEBUG_FALSE_BITS


bool JavaThread::is_ext_suspend_completed(bool called_by_wait, int delay,
                                          uint32_t *bits) {
  TraceSuspendDebugBits tsdb(this, false /* !is_wait */, called_by_wait, bits);

  bool did_trans_retry = false;  // only do thread_in_native_trans retry once
  bool do_trans_retry;           // flag to force the retry

  *bits |= 0x00000001;

  do {
    do_trans_retry = false;

    if (is_exiting()) {
      // Thread is in the process of exiting. This is always checked
      // first to reduce the risk of dereferencing a freed JavaThread.
      *bits |= 0x00000100;
      return false;
    }

    if (!is_external_suspend()) {
      // Suspend request is cancelled. This is always checked before
      // is_ext_suspended() to reduce the risk of a rogue resume
      // confusing the thread that made the suspend request.
      *bits |= 0x00000200;
      return false;
    }

    if (is_ext_suspended()) {
      // thread is suspended
      *bits |= 0x00000400;
      return true;
    }

    // Now that we no longer do hard suspends of threads running
    // native code, the target thread can be changing thread state
    // while we are in this routine:
    //
    //   _thread_in_native -> _thread_in_native_trans -> _thread_blocked
    //
    // We save a copy of the thread state as observed at this moment
    // and make our decision about suspend completeness based on the
    // copy. This closes the race where the thread state is seen as
    // _thread_in_native_trans in the if-thread_blocked check, but is
    // seen as _thread_blocked in if-thread_in_native_trans check.
    JavaThreadState save_state = thread_state();

    if (save_state == _thread_blocked && is_suspend_equivalent()) {
      // If the thread's state is _thread_blocked and this blocking
      // condition is known to be equivalent to a suspend, then we can
      // consider the thread to be externally suspended. This means that
      // the code that sets _thread_blocked has been modified to do
      // self-suspension if the blocking condition releases. We also
      // used to check for CONDVAR_WAIT here, but that is now covered by
      // the _thread_blocked with self-suspension check.
      //
      // Return true since we wouldn't be here unless there was still an
      // external suspend request.
      *bits |= 0x00001000;
      return true;
    } else if (save_state == _thread_in_native && frame_anchor()->walkable()) {
      // Threads running native code will self-suspend on native==>VM/Java
      // transitions. If its stack is walkable (should always be the case
      // unless this function is called before the actual java_suspend()
      // call), then the wait is done.
      *bits |= 0x00002000;
      return true;
    } else if (!called_by_wait && !did_trans_retry &&
               save_state == _thread_in_native_trans &&
               frame_anchor()->walkable()) {
      // The thread is transitioning from thread_in_native to another
      // thread state. check_safepoint_and_suspend_for_native_trans()
      // will force the thread to self-suspend. If it hasn't gotten
      // there yet we may have caught the thread in-between the native
      // code check above and the self-suspend. Lucky us. If we were
      // called by wait_for_ext_suspend_completion(), then it
      // will be doing the retries so we don't have to.
      //
      // Since we use the saved thread state in the if-statement above,
      // there is a chance that the thread has already transitioned to
      // _thread_blocked by the time we get here. In that case, we will
      // make a single unnecessary pass through the logic below. This
      // doesn't hurt anything since we still do the trans retry.

      *bits |= 0x00004000;

      // Once the thread leaves thread_in_native_trans for another
      // thread state, we break out of this retry loop. We shouldn't
      // need this flag to prevent us from getting back here, but
      // sometimes paranoia is good.
      did_trans_retry = true;

      // We wait for the thread to transition to a more usable state.
      for (int i = 1; i <= SuspendRetryCount; i++) {
        // We used to do an "os::yield_all(i)" call here with the intention
        // that yielding would increase on each retry. However, the parameter
        // is ignored on Linux which means the yield didn't scale up. Waiting
        // on the SR_lock below provides a much more predictable scale up for
        // the delay. It also provides a simple/direct point to check for any
        // safepoint requests from the VMThread

        // temporarily drops SR_lock while doing wait with safepoint check
        // (if we're a JavaThread - the WatcherThread can also call this)
        // and increase delay with each retry
        SR_lock()->wait(!Thread::current()->is_Java_thread(), i * delay);

        // check the actual thread state instead of what we saved above
        if (thread_state() != _thread_in_native_trans) {
          // the thread has transitioned to another thread state so
          // try all the checks (except this one) one more time.
          do_trans_retry = true;
          break;
        }
      } // end retry loop


    }
  } while (do_trans_retry);

  *bits |= 0x00000010;
  return false;
}

// Wait for an external suspend request to complete (or be cancelled).
// Returns true if the thread is externally suspended and false otherwise.
//
bool JavaThread::wait_for_ext_suspend_completion(int retries, int delay,
                                                 uint32_t *bits) {
  TraceSuspendDebugBits tsdb(this, true /* is_wait */,
                             false /* !called_by_wait */, bits);

  // local flag copies to minimize SR_lock hold time
  bool is_suspended;
  bool pending;
  uint32_t reset_bits;

  // set a marker so is_ext_suspend_completed() knows we are the caller
  *bits |= 0x00010000;

  // We use reset_bits to reinitialize the bits value at the top of
  // each retry loop. This allows the caller to make use of any
  // unused bits for their own marking purposes.
  reset_bits = *bits;

  {
    MutexLockerEx ml(SR_lock(), Mutex::_no_safepoint_check_flag);
    is_suspended = is_ext_suspend_completed(true /* called_by_wait */,
                                            delay, bits);
    pending = is_external_suspend();
  }
  // must release SR_lock to allow suspension to complete

  if (!pending) {
    // A cancelled suspend request is the only false return from
    // is_ext_suspend_completed() that keeps us from entering the
    // retry loop.
    *bits |= 0x00020000;
    return false;
  }

  if (is_suspended) {
    *bits |= 0x00040000;
    return true;
  }

  for (int i = 1; i <= retries; i++) {
    *bits = reset_bits;  // reinit to only track last retry

    // We used to do an "os::yield_all(i)" call here with the intention
    // that yielding would increase on each retry. However, the parameter
    // is ignored on Linux which means the yield didn't scale up. Waiting
    // on the SR_lock below provides a much more predictable scale up for
    // the delay. It also provides a simple/direct point to check for any
    // safepoint requests from the VMThread

    {
      MutexLocker ml(SR_lock());
      // wait with safepoint check (if we're a JavaThread - the WatcherThread
      // can also call this)  and increase delay with each retry
      SR_lock()->wait(!Thread::current()->is_Java_thread(), i * delay);

      is_suspended = is_ext_suspend_completed(true /* called_by_wait */,
                                              delay, bits);

      // It is possible for the external suspend request to be cancelled
      // (by a resume) before the actual suspend operation is completed.
      // Refresh our local copy to see if we still need to wait.
      pending = is_external_suspend();
    }

    if (!pending) {
      // A cancelled suspend request is the only false return from
      // is_ext_suspend_completed() that keeps us from staying in the
      // retry loop.
      *bits |= 0x00080000;
      return false;
    }

    if (is_suspended) {
      *bits |= 0x00100000;
      return true;
    }
  } // end retry loop

  // thread did not suspend after all our retries
  *bits |= 0x00200000;
  return false;
}

// Called from API entry points which perform stack walking. If the
// associated JavaThread is the current thread, then wait_for_suspend
// is not used. Otherwise, it determines if we should wait for the
// "other" thread to complete external suspension. (NOTE: in future
// releases the suspension mechanism should be reimplemented so this
// is not necessary.)
//
bool
JavaThread::is_thread_fully_suspended(bool wait_for_suspend, uint32_t *bits) {
  if (this != JavaThread::current()) {
    // "other" threads require special handling.
    if (wait_for_suspend) {
      // We are allowed to wait for the external suspend to complete
      // so give the other thread a chance to get suspended.
      if (!wait_for_ext_suspend_completion(SuspendRetryCount,
                                           SuspendRetryDelay, bits)) {
        // Didn't make it so let the caller know.
        return false;
      }
    }
    // We aren't allowed to wait for the external suspend to complete
    // so if the other thread isn't externally suspended we need to
    // let the caller know.
    else if (!is_ext_suspend_completed_with_lock(bits)) {
      return false;
    }
  }

  return true;
}

#ifndef PRODUCT
void JavaThread::record_jump(address target, address instr, const char* file,
                             int line) {

  // This should not need to be atomic as the only way for simultaneous
  // updates is via interrupts. Even then this should be rare or non-existent
  // and we don't care that much anyway.

  int index = _jmp_ring_index;
  _jmp_ring_index = (index + 1) & (jump_ring_buffer_size - 1);
  _jmp_ring[index]._target = (intptr_t) target;
  _jmp_ring[index]._instruction = (intptr_t) instr;
  _jmp_ring[index]._file = file;
  _jmp_ring[index]._line = line;
}
#endif // PRODUCT

void Thread::interrupt(Thread* thread) {
  debug_only(check_for_dangling_thread_pointer(thread);)
  os::interrupt(thread);
}

bool Thread::is_interrupted(Thread* thread, bool clear_interrupted) {
  debug_only(check_for_dangling_thread_pointer(thread);)
  // Note:  If clear_interrupted==false, this simply fetches and
  // returns the value of the field osthread()->interrupted().
  return os::is_interrupted(thread, clear_interrupted);
}


// GC Support
bool Thread::claim_oops_do_par_case(int strong_roots_parity) {
  int thread_parity = _oops_do_parity;
  if (thread_parity != strong_roots_parity) {
    jint res = Atomic::cmpxchg(strong_roots_parity, &_oops_do_parity, thread_parity);
    if (res == thread_parity) {
      return true;
    } else {
      guarantee(res == strong_roots_parity, "Or else what?");
      return false;
    }
  }
  return false;
}

void Thread::oops_do(OopClosure* f, CodeBlobClosure* cf) {
  if (active_handles() != NULL) {
    active_handles()->oops_do(f);
  }
  // Do oop for ThreadShadow
  f->do_oop((oop*)&_pending_exception);
  handle_area()->oops_do(f);

  if (MonitorInUseLists) {
    // When using thread local monitor lists, we scan them here,
    // and the remaining global monitors in ObjectSynchronizer::oops_do().
    ObjectSynchronizer::thread_local_used_oops_do(this, f);
  }
}

void Thread::metadata_handles_do(void f(Metadata*)) {
  // Only walk the Handles in Thread.
  if (metadata_handles() != NULL) {
    for (int i = 0; i< metadata_handles()->length(); i++) {
      f(metadata_handles()->at(i));
    }
  }
}

void Thread::print_on(outputStream* st, bool print_extended_info) const {
  // get_priority assumes osthread initialized
  if (osthread() != NULL) {
    int os_prio;
    if (os::get_native_priority(this, &os_prio) == OS_OK) {
      st->print("os_prio=%d ", os_prio);
    }

    st->print("cpu=%.2fms ",
              os::thread_cpu_time(const_cast<Thread*>(this), true) / 1000000.0
              );
    st->print("elapsed=%.2fs ",
              _statistical_info.getElapsedTime() / 1000.0
              );
    if (is_Java_thread() && (PrintExtendedThreadInfo || print_extended_info)) {
      size_t allocated_bytes = (size_t) const_cast<Thread*>(this)->cooked_allocated_bytes();
      st->print("allocated=" SIZE_FORMAT "%s ",
                byte_size_in_proper_unit(allocated_bytes),
                proper_unit_for_byte_size(allocated_bytes)
                );
      st->print("defined_classes=" INT64_FORMAT " ", _statistical_info.getDefineClassCount());
    }

    st->print("tid=" INTPTR_FORMAT " ", p2i(this));
    osthread()->print_on(st);
  }
  ThreadsSMRSupport::print_info_on(this, st);
  st->print(" ");
  debug_only(if (WizardMode) print_owned_locks_on(st);)
}

// Thread::print_on_error() is called by fatal error handler. Don't use
// any lock or allocate memory.
void Thread::print_on_error(outputStream* st, char* buf, int buflen) const {
  assert(!(is_Compiler_thread() || is_Java_thread()), "Can't call name() here if it allocates");

  if (is_VM_thread())                 { st->print("VMThread"); }
  else if (is_GC_task_thread())       { st->print("GCTaskThread"); }
  else if (is_Watcher_thread())       { st->print("WatcherThread"); }
  else if (is_ConcurrentGC_thread())  { st->print("ConcurrentGCThread"); }
  else                                { st->print("Thread"); }

  if (is_Named_thread()) {
    st->print(" \"%s\"", name());
  }

  st->print(" [stack: " PTR_FORMAT "," PTR_FORMAT "]",
            p2i(stack_end()), p2i(stack_base()));

  if (osthread()) {
    st->print(" [id=%d]", osthread()->thread_id());
  }

  ThreadsSMRSupport::print_info_on(this, st);
}

void Thread::print_value_on(outputStream* st) const {
  if (is_Named_thread()) {
    st->print(" \"%s\" ", name());
  }
  st->print(INTPTR_FORMAT, p2i(this));   // print address
}

#ifdef ASSERT
void Thread::print_owned_locks_on(outputStream* st) const {
  Monitor *cur = _owned_locks;
  if (cur == NULL) {
    st->print(" (no locks) ");
  } else {
    st->print_cr(" Locks owned:");
    while (cur) {
      cur->print_on(st);
      cur = cur->next();
    }
  }
}

static int ref_use_count  = 0;

bool Thread::owns_locks_but_compiled_lock() const {
  for (Monitor *cur = _owned_locks; cur; cur = cur->next()) {
    if (cur != Compile_lock) return true;
  }
  return false;
}


#endif

#ifndef PRODUCT

// The flag: potential_vm_operation notifies if this particular safepoint state could potentially
// invoke the vm-thread (e.g., an oop allocation). In that case, we also have to make sure that
// no locks which allow_vm_block's are held
void Thread::check_for_valid_safepoint_state(bool potential_vm_operation) {
  // Check if current thread is allowed to block at a safepoint
  if (!(_allow_safepoint_count == 0)) {
    fatal("Possible safepoint reached by thread that does not allow it");
  }
  if (is_Java_thread() && ((JavaThread*)this)->thread_state() != _thread_in_vm) {
    fatal("LEAF method calling lock?");
  }

#ifdef ASSERT
  if (potential_vm_operation && is_Java_thread()
      && !Universe::is_bootstrapping()) {
    // Make sure we do not hold any locks that the VM thread also uses.
    // This could potentially lead to deadlocks
    for (Monitor *cur = _owned_locks; cur; cur = cur->next()) {
      // Threads_lock is special, since the safepoint synchronization will not start before this is
      // acquired. Hence, a JavaThread cannot be holding it at a safepoint. So is VMOperationRequest_lock,
      // since it is used to transfer control between JavaThreads and the VMThread
      // Do not *exclude* any locks unless you are absolutely sure it is correct. Ask someone else first!
      if ((cur->allow_vm_block() &&
           cur != Threads_lock &&
           cur != Compile_lock &&               // Temporary: should not be necessary when we get separate compilation
           cur != VMOperationRequest_lock &&
           cur != VMOperationQueue_lock) ||
           cur->rank() == Mutex::special) {
        fatal("Thread holding lock at safepoint that vm can block on: %s", cur->name());
      }
    }
  }

  if (GCALotAtAllSafepoints) {
    // We could enter a safepoint here and thus have a gc
    InterfaceSupport::check_gc_alot();
  }
#endif
}
#endif

bool Thread::is_in_stack(address adr) const {
  assert(Thread::current() == this, "is_in_stack can only be called from current thread");
  address end = os::current_stack_pointer();
  // Allow non Java threads to call this without stack_base
  if (_stack_base == NULL) return true;
  if (stack_base() > adr && adr >= end) return true;

  return false;
}

bool Thread::is_in_usable_stack(address adr) const {
  size_t stack_guard_size = os::uses_stack_guard_pages() ? JavaThread::stack_guard_zone_size() : 0;
  size_t usable_stack_size = _stack_size - stack_guard_size;

  return ((adr < stack_base()) && (adr >= stack_base() - usable_stack_size));
}


// We had to move these methods here, because vm threads get into ObjectSynchronizer::enter
// However, there is a note in JavaThread::is_lock_owned() about the VM threads not being
// used for compilation in the future. If that change is made, the need for these methods
// should be revisited, and they should be removed if possible.

bool Thread::is_lock_owned(address adr) const {
  return on_local_stack(adr);
}

bool Thread::set_as_starting_thread() {
  // NOTE: this must be called inside the main thread.
  return os::create_main_thread((JavaThread*)this);
}

static void initialize_class(Symbol* class_name, TRAPS) {
  Klass* klass = SystemDictionary::resolve_or_fail(class_name, true, CHECK);
  InstanceKlass::cast(klass)->initialize(CHECK);
}


// Creates the initial ThreadGroup
static Handle create_initial_thread_group(TRAPS) {
  Handle system_instance = JavaCalls::construct_new_instance(
                            SystemDictionary::ThreadGroup_klass(),
                            vmSymbols::void_method_signature(),
                            CHECK_NH);
  Universe::set_system_thread_group(system_instance());

  Handle string = java_lang_String::create_from_str("main", CHECK_NH);
  Handle main_instance = JavaCalls::construct_new_instance(
                            SystemDictionary::ThreadGroup_klass(),
                            vmSymbols::threadgroup_string_void_signature(),
                            system_instance,
                            string,
                            CHECK_NH);
  return main_instance;
}

// Creates the initial Thread
static oop create_initial_thread(Handle thread_group, JavaThread* thread,
                                 TRAPS) {
  InstanceKlass* ik = SystemDictionary::Thread_klass();
  assert(ik->is_initialized(), "must be");
  instanceHandle thread_oop = ik->allocate_instance_handle(CHECK_NULL);

  // Cannot use JavaCalls::construct_new_instance because the java.lang.Thread
  // constructor calls Thread.current(), which must be set here for the
  // initial thread.
  java_lang_Thread::set_thread(thread_oop(), thread);
  java_lang_Thread::set_priority(thread_oop(), NormPriority);
  thread->set_threadObj(thread_oop());

  Handle string = java_lang_String::create_from_str("main", CHECK_NULL);

  JavaValue result(T_VOID);
  JavaCalls::call_special(&result, thread_oop,
                          ik,
                          vmSymbols::object_initializer_name(),
                          vmSymbols::threadgroup_string_void_signature(),
                          thread_group,
                          string,
                          CHECK_NULL);
  return thread_oop();
}

static void call_initializeWispClass(TRAPS) {
  assert(EnableCoroutine, "Coroutine is disabled");
  Klass* klass =  SystemDictionary::resolve_or_fail(vmSymbols::com_alibaba_wisp_engine_WispEngine(), true, CHECK);
  JavaValue result(T_VOID);
  JavaCalls::call_static(&result, klass, vmSymbols::initializeWispClass_name(),
                                         vmSymbols::void_method_signature(), CHECK);
}

static void call_startWispDaemons(TRAPS) {
  assert(EnableCoroutine, "Coroutine is disabled");
  Klass* klass =  SystemDictionary::resolve_or_fail(vmSymbols::com_alibaba_wisp_engine_WispEngine(), true, CHECK);
  JavaValue result(T_VOID);
  JavaCalls::call_static(&result, klass, vmSymbols::startWispDaemons_name(),
                                         vmSymbols::void_method_signature(), CHECK);
}

char java_runtime_name[128] = "";
char java_runtime_version[128] = "";
char java_runtime_vendor_version[128] = "";
char java_runtime_vendor_vm_bug_url[128] = "";

// extract the JRE name from java.lang.VersionProps.java_runtime_name
static const char* get_java_runtime_name(TRAPS) {
  Klass* k = SystemDictionary::find(vmSymbols::java_lang_VersionProps(),
                                    Handle(), Handle(), CHECK_AND_CLEAR_NULL);
  fieldDescriptor fd;
  bool found = k != NULL &&
               InstanceKlass::cast(k)->find_local_field(vmSymbols::java_runtime_name_name(),
                                                        vmSymbols::string_signature(), &fd);
  if (found) {
    oop name_oop = k->java_mirror()->obj_field(fd.offset());
    if (name_oop == NULL) {
      return NULL;
    }
    const char* name = java_lang_String::as_utf8_string(name_oop,
                                                        java_runtime_name,
                                                        sizeof(java_runtime_name));
    return name;
  } else {
    return NULL;
  }
}

// extract the JRE version from java.lang.VersionProps.java_runtime_version
static const char* get_java_runtime_version(TRAPS) {
  Klass* k = SystemDictionary::find(vmSymbols::java_lang_VersionProps(),
                                    Handle(), Handle(), CHECK_AND_CLEAR_NULL);
  fieldDescriptor fd;
  bool found = k != NULL &&
               InstanceKlass::cast(k)->find_local_field(vmSymbols::java_runtime_version_name(),
                                                        vmSymbols::string_signature(), &fd);
  if (found) {
    oop name_oop = k->java_mirror()->obj_field(fd.offset());
    if (name_oop == NULL) {
      return NULL;
    }
    const char* name = java_lang_String::as_utf8_string(name_oop,
                                                        java_runtime_version,
                                                        sizeof(java_runtime_version));
    return name;
  } else {
    return NULL;
  }
}

// extract the JRE vendor version from java.lang.VersionProps.VENDOR_VERSION
static const char* get_java_runtime_vendor_version(TRAPS) {
  Klass* k = SystemDictionary::find(vmSymbols::java_lang_VersionProps(),
                                    Handle(), Handle(), CHECK_AND_CLEAR_NULL);
  fieldDescriptor fd;
  bool found = k != NULL &&
               InstanceKlass::cast(k)->find_local_field(vmSymbols::java_runtime_vendor_version_name(),
                                                        vmSymbols::string_signature(), &fd);
  if (found) {
    oop name_oop = k->java_mirror()->obj_field(fd.offset());
    if (name_oop == NULL) {
      return NULL;
    }
    const char* name = java_lang_String::as_utf8_string(name_oop,
                                                        java_runtime_vendor_version,
                                                        sizeof(java_runtime_vendor_version));
    return name;
  } else {
    return NULL;
  }
}

// extract the JRE vendor VM bug URL from java.lang.VersionProps.VENDOR_URL_VM_BUG
static const char* get_java_runtime_vendor_vm_bug_url(TRAPS) {
  Klass* k = SystemDictionary::find(vmSymbols::java_lang_VersionProps(),
                                    Handle(), Handle(), CHECK_AND_CLEAR_NULL);
  fieldDescriptor fd;
  bool found = k != NULL &&
               InstanceKlass::cast(k)->find_local_field(vmSymbols::java_runtime_vendor_vm_bug_url_name(),
                                                        vmSymbols::string_signature(), &fd);
  if (found) {
    oop name_oop = k->java_mirror()->obj_field(fd.offset());
    if (name_oop == NULL) {
      return NULL;
    }
    const char* name = java_lang_String::as_utf8_string(name_oop,
                                                        java_runtime_vendor_vm_bug_url,
                                                        sizeof(java_runtime_vendor_vm_bug_url));
    return name;
  } else {
    return NULL;
  }
}

// General purpose hook into Java code, run once when the VM is initialized.
// The Java library method itself may be changed independently from the VM.
static void call_postVMInitHook(TRAPS) {
  Klass* klass = SystemDictionary::resolve_or_null(vmSymbols::jdk_internal_vm_PostVMInitHook(), THREAD);
  if (klass != NULL) {
    JavaValue result(T_VOID);
    JavaCalls::call_static(&result, klass, vmSymbols::run_method_name(),
                           vmSymbols::void_method_signature(),
                           CHECK);
  }
}

void JavaThread::allocate_threadObj(Handle thread_group, const char* thread_name,
                                    bool daemon, TRAPS) {
  assert(thread_group.not_null(), "thread group should be specified");
  assert(threadObj() == NULL, "should only create Java thread object once");

  InstanceKlass* ik = SystemDictionary::Thread_klass();
  assert(ik->is_initialized(), "must be");
  instanceHandle thread_oop = ik->allocate_instance_handle(CHECK);

  // We are called from jni_AttachCurrentThread/jni_AttachCurrentThreadAsDaemon.
  // We cannot use JavaCalls::construct_new_instance because the java.lang.Thread
  // constructor calls Thread.current(), which must be set here.
  java_lang_Thread::set_thread(thread_oop(), this);
  java_lang_Thread::set_priority(thread_oop(), NormPriority);
  set_threadObj(thread_oop());

  JavaValue result(T_VOID);
  if (thread_name != NULL) {
    Handle name = java_lang_String::create_from_str(thread_name, CHECK);
    // Thread gets assigned specified name and null target
    JavaCalls::call_special(&result,
                            thread_oop,
                            ik,
                            vmSymbols::object_initializer_name(),
                            vmSymbols::threadgroup_string_void_signature(),
                            thread_group,
                            name,
                            THREAD);
  } else {
    // Thread gets assigned name "Thread-nnn" and null target
    // (java.lang.Thread doesn't have a constructor taking only a ThreadGroup argument)
    JavaCalls::call_special(&result,
                            thread_oop,
                            ik,
                            vmSymbols::object_initializer_name(),
                            vmSymbols::threadgroup_runnable_void_signature(),
                            thread_group,
                            Handle(),
                            THREAD);
  }


  if (daemon) {
    java_lang_Thread::set_daemon(thread_oop());
  }

  if (HAS_PENDING_EXCEPTION) {
    return;
  }

  Klass* group =  SystemDictionary::ThreadGroup_klass();
  Handle threadObj(THREAD, this->threadObj());

  JavaCalls::call_special(&result,
                          thread_group,
                          group,
                          vmSymbols::add_method_name(),
                          vmSymbols::thread_void_signature(),
                          threadObj,          // Arg 1
                          THREAD);
}

// List of all NonJavaThreads and safe iteration over that list.

class NonJavaThread::List {
public:
  NonJavaThread* volatile _head;
  SingleWriterSynchronizer _protect;

  List() : _head(NULL), _protect() {}
};

NonJavaThread::List NonJavaThread::_the_list;

NonJavaThread::Iterator::Iterator() :
  _protect_enter(_the_list._protect.enter()),
  _current(OrderAccess::load_acquire(&_the_list._head))
{}

NonJavaThread::Iterator::~Iterator() {
  _the_list._protect.exit(_protect_enter);
}

void NonJavaThread::Iterator::step() {
  assert(!end(), "precondition");
  _current = OrderAccess::load_acquire(&_current->_next);
}

NonJavaThread::NonJavaThread() : Thread(), _next(NULL) {
  // Add this thread to _the_list.
  MutexLockerEx lock(NonJavaThreadsList_lock, Mutex::_no_safepoint_check_flag);
  _next = _the_list._head;
  OrderAccess::release_store(&_the_list._head, this);
}

NonJavaThread::~NonJavaThread() {
  JFR_ONLY(Jfr::on_thread_exit(this);)
  // Remove this thread from _the_list.
  MutexLockerEx lock(NonJavaThreadsList_lock, Mutex::_no_safepoint_check_flag);
  NonJavaThread* volatile* p = &_the_list._head;
  for (NonJavaThread* t = *p; t != NULL; p = &t->_next, t = *p) {
    if (t == this) {
      *p = this->_next;
      // Wait for any in-progress iterators.
      _the_list._protect.synchronize();
      break;
    }
  }
}

// NamedThread --  non-JavaThread subclasses with multiple
// uniquely named instances should derive from this.
NamedThread::NamedThread() :
  NonJavaThread(),
  _name(NULL),
  _processed_thread(NULL),
  _gc_id(GCId::undefined())
{}

NamedThread::~NamedThread() {
  if (_name != NULL) {
    FREE_C_HEAP_ARRAY(char, _name);
    _name = NULL;
  }
}

void NamedThread::set_name(const char* format, ...) {
  guarantee(_name == NULL, "Only get to set name once.");
  _name = NEW_C_HEAP_ARRAY(char, max_name_len, mtThread);
  guarantee(_name != NULL, "alloc failure");
  va_list ap;
  va_start(ap, format);
  jio_vsnprintf(_name, max_name_len, format, ap);
  va_end(ap);
}

void NamedThread::initialize_named_thread() {
  set_native_thread_name(name());
}

void NamedThread::print_on(outputStream* st) const {
  st->print("\"%s\" ", name());
  Thread::print_on(st);
  st->cr();
}


// ======= WatcherThread ========

// The watcher thread exists to simulate timer interrupts.  It should
// be replaced by an abstraction over whatever native support for
// timer interrupts exists on the platform.

WatcherThread* WatcherThread::_watcher_thread   = NULL;
bool WatcherThread::_startable = false;
volatile bool  WatcherThread::_should_terminate = false;

WatcherThread::WatcherThread() : NonJavaThread() {
  assert(watcher_thread() == NULL, "we can only allocate one WatcherThread");
  if (os::create_thread(this, os::watcher_thread)) {
    _watcher_thread = this;

    // Set the watcher thread to the highest OS priority which should not be
    // used, unless a Java thread with priority java.lang.Thread.MAX_PRIORITY
    // is created. The only normal thread using this priority is the reference
    // handler thread, which runs for very short intervals only.
    // If the VMThread's priority is not lower than the WatcherThread profiling
    // will be inaccurate.
    os::set_priority(this, MaxPriority);
    if (!DisableStartThread) {
      os::start_thread(this);
    }
  }
}

int WatcherThread::sleep() const {
  // The WatcherThread does not participate in the safepoint protocol
  // for the PeriodicTask_lock because it is not a JavaThread.
  MutexLockerEx ml(PeriodicTask_lock, Mutex::_no_safepoint_check_flag);

  if (_should_terminate) {
    // check for termination before we do any housekeeping or wait
    return 0;  // we did not sleep.
  }

  // remaining will be zero if there are no tasks,
  // causing the WatcherThread to sleep until a task is
  // enrolled
  int remaining = PeriodicTask::time_to_wait();
  int time_slept = 0;

  // we expect this to timeout - we only ever get unparked when
  // we should terminate or when a new task has been enrolled
  OSThreadWaitState osts(this->osthread(), false /* not Object.wait() */);

  jlong time_before_loop = os::javaTimeNanos();

  while (true) {
    bool timedout = PeriodicTask_lock->wait(Mutex::_no_safepoint_check_flag,
                                            remaining);
    jlong now = os::javaTimeNanos();

    if (remaining == 0) {
      // if we didn't have any tasks we could have waited for a long time
      // consider the time_slept zero and reset time_before_loop
      time_slept = 0;
      time_before_loop = now;
    } else {
      // need to recalculate since we might have new tasks in _tasks
      time_slept = (int) ((now - time_before_loop) / 1000000);
    }

    // Change to task list or spurious wakeup of some kind
    if (timedout || _should_terminate) {
      break;
    }

    remaining = PeriodicTask::time_to_wait();
    if (remaining == 0) {
      // Last task was just disenrolled so loop around and wait until
      // another task gets enrolled
      continue;
    }

    remaining -= time_slept;
    if (remaining <= 0) {
      break;
    }
  }

  return time_slept;
}

void WatcherThread::run() {
  assert(this == watcher_thread(), "just checking");

  this->set_native_thread_name(this->name());
  this->set_active_handles(JNIHandleBlock::allocate_block());
  while (true) {
    assert(watcher_thread() == Thread::current(), "thread consistency check");
    assert(watcher_thread() == this, "thread consistency check");

    // Calculate how long it'll be until the next PeriodicTask work
    // should be done, and sleep that amount of time.
    int time_waited = sleep();

    if (VMError::is_error_reported()) {
      // A fatal error has happened, the error handler(VMError::report_and_die)
      // should abort JVM after creating an error log file. However in some
      // rare cases, the error handler itself might deadlock. Here periodically
      // check for error reporting timeouts, and if it happens, just proceed to
      // abort the VM.

      // This code is in WatcherThread because WatcherThread wakes up
      // periodically so the fatal error handler doesn't need to do anything;
      // also because the WatcherThread is less likely to crash than other
      // threads.

      for (;;) {
        // Note: we use naked sleep in this loop because we want to avoid using
        // any kind of VM infrastructure which may be broken at this point.
        if (VMError::check_timeout()) {
          // We hit error reporting timeout. Error reporting was interrupted and
          // will be wrapping things up now (closing files etc). Give it some more
          // time, then quit the VM.
          os::naked_short_sleep(200);
          // Print a message to stderr.
          fdStream err(defaultStream::output_fd());
          err.print_raw_cr("# [ timer expired, abort... ]");
          // skip atexit/vm_exit/vm_abort hooks
          os::die();
        }

        // Wait a second, then recheck for timeout.
        os::naked_short_sleep(999);
      }
    }

    if (_should_terminate) {
      // check for termination before posting the next tick
      break;
    }

    PeriodicTask::real_time_tick(time_waited);
  }

  // Signal that it is terminated
  {
    MutexLockerEx mu(Terminator_lock, Mutex::_no_safepoint_check_flag);
    _watcher_thread = NULL;
    Terminator_lock->notify();
  }
}

void WatcherThread::start() {
  assert(PeriodicTask_lock->owned_by_self(), "PeriodicTask_lock required");

  if (watcher_thread() == NULL && _startable) {
    _should_terminate = false;
    // Create the single instance of WatcherThread
    new WatcherThread();
  }
}

void WatcherThread::make_startable() {
  assert(PeriodicTask_lock->owned_by_self(), "PeriodicTask_lock required");
  _startable = true;
}

void WatcherThread::stop() {
  {
    // Follow normal safepoint aware lock enter protocol since the
    // WatcherThread is stopped by another JavaThread.
    MutexLocker ml(PeriodicTask_lock);
    _should_terminate = true;

    WatcherThread* watcher = watcher_thread();
    if (watcher != NULL) {
      // unpark the WatcherThread so it can see that it should terminate
      watcher->unpark();
    }
  }

  MutexLocker mu(Terminator_lock);

  while (watcher_thread() != NULL) {
    // This wait should make safepoint checks, wait without a timeout,
    // and wait as a suspend-equivalent condition.
    Terminator_lock->wait(!Mutex::_no_safepoint_check_flag, 0,
                          Mutex::_as_suspend_equivalent_flag);
  }
}

void WatcherThread::unpark() {
  assert(PeriodicTask_lock->owned_by_self(), "PeriodicTask_lock required");
  PeriodicTask_lock->notify();
}

void WatcherThread::print_on(outputStream* st) const {
  st->print("\"%s\" ", name());
  Thread::print_on(st);
  st->cr();
}

// ======= JavaThread ========

#if INCLUDE_JVMCI

jlong* JavaThread::_jvmci_old_thread_counters;

bool jvmci_counters_include(JavaThread* thread) {
  return !JVMCICountersExcludeCompiler || !thread->is_Compiler_thread();
}

void JavaThread::collect_counters(typeArrayOop array) {
  if (JVMCICounterSize > 0) {
    JavaThreadIteratorWithHandle jtiwh;
    for (int i = 0; i < array->length(); i++) {
      array->long_at_put(i, _jvmci_old_thread_counters[i]);
    }
    for (; JavaThread *tp = jtiwh.next(); ) {
      if (jvmci_counters_include(tp)) {
        for (int i = 0; i < array->length(); i++) {
          array->long_at_put(i, array->long_at(i) + tp->_jvmci_counters[i]);
        }
      }
    }
  }
}

#endif // INCLUDE_JVMCI

// A JavaThread is a normal Java thread

void JavaThread::initialize() {
  // Initialize fields

  set_saved_exception_pc(NULL);
  set_threadObj(NULL);
  _anchor.clear();
  set_entry_point(NULL);
  set_jni_functions(jni_functions());
  set_tenant_functions(tenant_functions());
  set_callee_target(NULL);
  set_vm_result(NULL);
  set_vm_result_2(NULL);
  _vm_result_for_wisp = NULL;
  set_vframe_array_head(NULL);
  set_vframe_array_last(NULL);
  set_deferred_locals(NULL);
  set_deopt_mark(NULL);
  set_deopt_compiled_method(NULL);
  clear_must_deopt_id();
  set_monitor_chunks(NULL);
  set_next(NULL);
  _on_thread_list = false;
  set_thread_state(_thread_new);
  _terminated = _not_terminated;
  _privileged_stack_top = NULL;
  _array_for_gc = NULL;
  _suspend_equivalent = false;
  _in_deopt_handler = 0;
  _doing_unsafe_access = false;
  _stack_guard_state = stack_guard_unused;
#if INCLUDE_JVMCI
  _pending_monitorenter = false;
  _pending_deoptimization = -1;
  _pending_failed_speculation = 0;
  _pending_transfer_to_interpreter = false;
  _adjusting_comp_level = false;
  _jvmci._alternate_call_target = NULL;
  assert(_jvmci._implicit_exception_pc == NULL, "must be");
  if (JVMCICounterSize > 0) {
    _jvmci_counters = NEW_C_HEAP_ARRAY(jlong, JVMCICounterSize, mtInternal);
    memset(_jvmci_counters, 0, sizeof(jlong) * JVMCICounterSize);
  } else {
    _jvmci_counters = NULL;
  }
#endif // INCLUDE_JVMCI
  _reserved_stack_activation = NULL;  // stack base not known yet
  (void)const_cast<oop&>(_exception_oop = oop(NULL));
  _exception_pc  = 0;
  _exception_handler_pc = 0;
  _is_method_handle_return = 0;
  _jvmti_thread_state= NULL;
  _should_post_on_exceptions_flag = JNI_FALSE;
  _jvmti_get_loaded_classes_closure = NULL;
  _interp_only_mode    = 0;
  _special_runtime_exit_condition = _no_async_condition;
  _pending_async_exception = NULL;

  _coroutine_list = NULL;
  _current_coroutine = NULL;
  _wisp_preempted = false;

  _thread_stat = NULL;
  _thread_stat = new ThreadStatistics();
  _blocked_on_compilation = false;
  _jni_active_critical = 0;
  _pending_jni_exception_check_fn = NULL;
  _do_not_unlock_if_synchronized = false;
  _cached_monitor_info = NULL;
  _parker = Parker::Allocate(this);
  _tenantObj = NULL;

  _tenant_shutdown_mark_level = TSM_idle;
  _marked_for_tenant_shutdown = false;

#ifndef PRODUCT
  _jmp_ring_index = 0;
  for (int ji = 0; ji < jump_ring_buffer_size; ji++) {
    record_jump(NULL, NULL, NULL, 0);
  }
#endif // PRODUCT

  // Setup safepoint state info for this thread
  ThreadSafepointState::create(this);

  _java_call_counter = 0;

  // JVMTI PopFrame support
  _popframe_condition = popframe_inactive;
  _popframe_preserved_args = NULL;
  _popframe_preserved_args_size = 0;
  _frames_to_pop_failed_realloc = 0;

  if (SafepointMechanism::uses_thread_local_poll()) {
    SafepointMechanism::initialize_header(this);
  }

  pd_initialize();
}

JavaThread::JavaThread(bool is_attaching_via_jni) :
                       Thread() {
  initialize();
  if (is_attaching_via_jni) {
    _jni_attach_state = _attaching_via_jni;
  } else {
    _jni_attach_state = _not_attaching_via_jni;
  }
  assert(deferred_card_mark().is_empty(), "Default MemRegion ctor");
}

bool JavaThread::reguard_stack(address cur_sp) {
  if (_stack_guard_state != stack_guard_yellow_reserved_disabled
      && _stack_guard_state != stack_guard_reserved_disabled) {
    return true; // Stack already guarded or guard pages not needed.
  }

  if (register_stack_overflow()) {
    // For those architectures which have separate register and
    // memory stacks, we must check the register stack to see if
    // it has overflowed.
    return false;
  }

  // Java code never executes within the yellow zone: the latter is only
  // there to provoke an exception during stack banging.  If java code
  // is executing there, either StackShadowPages should be larger, or
  // some exception code in c1, c2 or the interpreter isn't unwinding
  // when it should.
  guarantee(cur_sp > stack_reserved_zone_base(),
            "not enough space to reguard - increase StackShadowPages");
  if (_stack_guard_state == stack_guard_yellow_reserved_disabled) {
    enable_stack_yellow_reserved_zone();
    if (reserved_stack_activation() != stack_base()) {
      set_reserved_stack_activation(stack_base());
    }
  } else if (_stack_guard_state == stack_guard_reserved_disabled) {
    set_reserved_stack_activation(stack_base());
    enable_stack_reserved_zone();
  }
  return true;
}

bool JavaThread::reguard_stack(void) {
  return reguard_stack(os::current_stack_pointer());
}


void JavaThread::block_if_vm_exited() {
  if (_terminated == _vm_exited) {
    // _vm_exited is set at safepoint, and Threads_lock is never released
    // we will block here forever
    Threads_lock->lock_without_safepoint_check();
    ShouldNotReachHere();
  }
}


// Remove this ifdef when C1 is ported to the compiler interface.
static void compiler_thread_entry(JavaThread* thread, TRAPS);
static void sweeper_thread_entry(JavaThread* thread, TRAPS);

JavaThread::JavaThread(ThreadFunction entry_point, size_t stack_sz) :
                       Thread() {
  initialize();
  _jni_attach_state = _not_attaching_via_jni;
  set_entry_point(entry_point);
  // Create the native thread itself.
  // %note runtime_23
  os::ThreadType thr_type = os::java_thread;
  thr_type = entry_point == &compiler_thread_entry ? os::compiler_thread :
                                                     os::java_thread;
  os::create_thread(this, thr_type, stack_sz);
  // The _osthread may be NULL here because we ran out of memory (too many threads active).
  // We need to throw and OutOfMemoryError - however we cannot do this here because the caller
  // may hold a lock and all locks must be unlocked before throwing the exception (throwing
  // the exception consists of creating the exception object & initializing it, initialization
  // will leave the VM via a JavaCall and then all locks must be unlocked).
  //
  // The thread is still suspended when we reach here. Thread must be explicit started
  // by creator! Furthermore, the thread must also explicitly be added to the Threads list
  // by calling Threads:add. The reason why this is not done here, is because the thread
  // object must be fully initialized (take a look at JVM_Start)
}

JavaThread::~JavaThread() {
  while (EnableCoroutine && coroutine_list() != NULL) {
     CoroutineStack::free_stack(coroutine_list()->stack(), this);
     delete coroutine_list();
  }

  // JSR166 -- return the parker to the free list
  Parker::Release(_parker);
  _parker = NULL;

  // Free any remaining  previous UnrollBlock
  vframeArray* old_array = vframe_array_last();

  if (old_array != NULL) {
    Deoptimization::UnrollBlock* old_info = old_array->unroll_block();
    old_array->set_unroll_block(NULL);
    delete old_info;
    delete old_array;
  }

  GrowableArray<jvmtiDeferredLocalVariableSet*>* deferred = deferred_locals();
  if (deferred != NULL) {
    // This can only happen if thread is destroyed before deoptimization occurs.
    assert(deferred->length() != 0, "empty array!");
    do {
      jvmtiDeferredLocalVariableSet* dlv = deferred->at(0);
      deferred->remove_at(0);
      // individual jvmtiDeferredLocalVariableSet are CHeapObj's
      delete dlv;
    } while (deferred->length() != 0);
    delete deferred;
  }

  // All Java related clean up happens in exit
  ThreadSafepointState::destroy(this);
  if (_thread_stat != NULL) delete _thread_stat;

#if INCLUDE_JVMCI
  if (JVMCICounterSize > 0) {
    if (jvmci_counters_include(this)) {
      for (int i = 0; i < JVMCICounterSize; i++) {
        _jvmci_old_thread_counters[i] += _jvmci_counters[i];
      }
    }
    FREE_C_HEAP_ARRAY(jlong, _jvmci_counters);
  }
#endif // INCLUDE_JVMCI
}


// The first routine called by a new Java thread
void JavaThread::run() {
  // initialize thread-local alloc buffer related fields
  this->initialize_tlab();

  // used to test validity of stack trace backs
  this->record_base_of_stack_pointer();

  // Record real stack base and size.
  this->record_stack_base_and_size();

  if (EnableCoroutine) {
    this->initialize_coroutine_support();
  }

  this->create_stack_guard_pages();

  this->cache_global_variables();

  // Thread is now sufficient initialized to be handled by the safepoint code as being
  // in the VM. Change thread state from _thread_new to _thread_in_vm
  ThreadStateTransition::transition_and_fence(this, _thread_new, _thread_in_vm);

  assert(JavaThread::current() == this, "sanity check");
  assert(!Thread::current()->owns_locks(), "sanity check");

  DTRACE_THREAD_PROBE(start, this);

  // This operation might block. We call that after all safepoint checks for a new thread has
  // been completed.
  this->set_active_handles(JNIHandleBlock::allocate_block());

  if (JvmtiExport::should_post_thread_life()) {
    JvmtiExport::post_thread_start(this);

  }

  // We call another function to do the rest so we are sure that the stack addresses used
  // from there will be lower than the stack base just computed
  thread_main_inner();

  // Note, thread is no longer valid at this point!
}


void JavaThread::thread_main_inner() {
  assert(JavaThread::current() == this, "sanity check");
  assert(this->threadObj() != NULL, "just checking");

  // Execute thread entry point unless this thread has a pending exception
  // or has been stopped before starting.
  // Note: Due to JVM_StopThread we can have pending exceptions already!
  if (!this->has_pending_exception() &&
      !java_lang_Thread::is_stillborn(this->threadObj())) {
    {
      ResourceMark rm(this);
      this->set_native_thread_name(this->get_thread_name());
    }
    HandleMark hm(this);
    if (EnableCoroutine && !is_Compiler_thread()) {
      // compiler thread never calls back into java
      Coroutine::initialize_coroutine_support(this);
    }
    this->entry_point()(this, this);
  }

  DTRACE_THREAD_PROBE(stop, this);

  this->exit(false);
  this->smr_delete();
}


static void ensure_join(JavaThread* thread) {
  // We do not need to grab the Threads_lock, since we are operating on ourself.
  Handle threadObj(thread, thread->threadObj());
  assert(threadObj.not_null(), "java thread object must exist");
  ObjectLocker lock(threadObj, thread);
  // Ignore pending exception (ThreadDeath), since we are exiting anyway
  thread->clear_pending_exception();
  // Thread is exiting. So set thread_status field in  java.lang.Thread class to TERMINATED.
  java_lang_Thread::set_thread_status(threadObj(), java_lang_Thread::TERMINATED);
  // Clear the native thread instance - this makes isAlive return false and allows the join()
  // to complete once we've done the notify_all below
  java_lang_Thread::set_thread(threadObj(), NULL);
  lock.notify_all(thread);
  // Ignore pending exception (ThreadDeath), since we are exiting anyway
  thread->clear_pending_exception();
}

static bool is_daemon(oop threadObj) {
  return (threadObj != NULL && java_lang_Thread::is_daemon(threadObj));
}

// For any new cleanup additions, please check to see if they need to be applied to
// cleanup_failed_attach_current_thread as well.
void JavaThread::exit(bool destroy_vm, ExitType exit_type) {
  assert(this == JavaThread::current(), "thread consistency check");

  elapsedTimer _timer_exit_phase1;
  elapsedTimer _timer_exit_phase2;
  elapsedTimer _timer_exit_phase3;
  elapsedTimer _timer_exit_phase4;

  if (log_is_enabled(Debug, os, thread, timer)) {
    _timer_exit_phase1.start();
  }

  HandleMark hm(this);
  Handle uncaught_exception(this, this->pending_exception());
  this->clear_pending_exception();
  Handle threadObj(this, this->threadObj());
  assert(threadObj.not_null(), "Java thread object should be created");

  // FIXIT: This code should be moved into else part, when reliable 1.2/1.3 check is in place
  {
    EXCEPTION_MARK;

    CLEAR_PENDING_EXCEPTION;
  }
  if (!destroy_vm) {
    if (uncaught_exception.not_null()) {
      TenantShutdownMark tsm(this); // ensure not interrupted by tenant death
      EXCEPTION_MARK;
      // Call method Thread.dispatchUncaughtException().
      Klass* thread_klass = SystemDictionary::Thread_klass();
      JavaValue result(T_VOID);
      JavaCalls::call_virtual(&result,
                              threadObj, thread_klass,
                              vmSymbols::dispatchUncaughtException_name(),
                              vmSymbols::throwable_void_signature(),
                              uncaught_exception,
                              THREAD);
      if (HAS_PENDING_EXCEPTION) {
        ResourceMark rm(this);
        jio_fprintf(defaultStream::error_stream(),
                    "\nException: %s thrown from the UncaughtExceptionHandler"
                    " in thread \"%s\"\n",
                    pending_exception()->klass()->external_name(),
                    get_thread_name());
        CLEAR_PENDING_EXCEPTION;
      }
    }
    JFR_ONLY(Jfr::on_java_thread_dismantle(this);)

    // Call Thread.exit(). We try 3 times in case we got another Thread.stop during
    // the execution of the method. If that is not enough, then we don't really care. Thread.stop
    // is deprecated anyhow.
    if (!is_Compiler_thread()) {
      int count = 3;
      while (java_lang_Thread::threadGroup(threadObj()) != NULL && (count-- > 0)) {
        TenantShutdownMark tsm(this); // ensure clean up not interrupted by tenant death
        EXCEPTION_MARK;
        JavaValue result(T_VOID);
        Klass* thread_klass = SystemDictionary::Thread_klass();
        JavaCalls::call_virtual(&result,
                                threadObj, thread_klass,
                                vmSymbols::exit_method_name(),
                                vmSymbols::void_method_signature(),
                                THREAD);
        CLEAR_PENDING_EXCEPTION;
      }
    }
    // notify JVMTI
    if (JvmtiExport::should_post_thread_life()) {
      JvmtiExport::post_thread_end(this);
    }

    // We have notified the agents that we are exiting, before we go on,
    // we must check for a pending external suspend request and honor it
    // in order to not surprise the thread that made the suspend request.
    while (true) {
      {
        MutexLockerEx ml(SR_lock(), Mutex::_no_safepoint_check_flag);
        if (!is_external_suspend()) {
          set_terminated(_thread_exiting);
          ThreadService::current_thread_exiting(this, is_daemon(threadObj()));
          break;
        }
        // Implied else:
        // Things get a little tricky here. We have a pending external
        // suspend request, but we are holding the SR_lock so we
        // can't just self-suspend. So we temporarily drop the lock
        // and then self-suspend.
      }

      ThreadBlockInVM tbivm(this);
      java_suspend_self();

      // We're done with this suspend request, but we have to loop around
      // and check again. Eventually we will get SR_lock without a pending
      // external suspend request and will be able to mark ourselves as
      // exiting.
    }
    // no more external suspends are allowed at this point
  } else {
    assert(!is_terminated() && !is_exiting(), "must not be exiting");
    // before_exit() has already posted JVMTI THREAD_END events
  }

  if (log_is_enabled(Debug, os, thread, timer)) {
    _timer_exit_phase1.stop();
    _timer_exit_phase2.start();
  }
  // Notify waiters on thread object. This has to be done after exit() is called
  // on the thread (if the thread is the last thread in a daemon ThreadGroup the
  // group should have the destroyed bit set before waiters are notified).
  ensure_join(this);
  assert(!this->has_pending_exception(), "ensure_join should have cleared");

  if (log_is_enabled(Debug, os, thread, timer)) {
    _timer_exit_phase2.stop();
    _timer_exit_phase3.start();
  }
  // 6282335 JNI DetachCurrentThread spec states that all Java monitors
  // held by this thread must be released. The spec does not distinguish
  // between JNI-acquired and regular Java monitors. We can only see
  // regular Java monitors here if monitor enter-exit matching is broken.
  //
  // Optionally release any monitors for regular JavaThread exits. This
  // is provided as a work around for any bugs in monitor enter-exit
  // matching. This can be expensive so it is not enabled by default.
  //
  // ensure_join() ignores IllegalThreadStateExceptions, and so does
  // ObjectSynchronizer::release_monitors_owned_by_thread().
  if (exit_type == jni_detach || ObjectMonitor::Knob_ExitRelease) {
    // Sanity check even though JNI DetachCurrentThread() would have
    // returned JNI_ERR if there was a Java frame. JavaThread exit
    // should be done executing Java code by the time we get here.
    assert(!this->has_last_Java_frame(),
           "should not have a Java frame when detaching or exiting");
    ObjectSynchronizer::release_monitors_owned_by_thread(this);
    assert(!this->has_pending_exception(), "release_monitors should have cleared");
  }

  if (EnableCoroutine &&
      // SurrogateLockerThread, JvmtiAgentThread, ServiceThread, CompilerThread
      // are extended from JavaThread, but their entries are not thread_entry hence
      // coroutineSupport was not initialized. We should not call `destroyCoroutineSupport` here.
      !is_Compiler_thread() &&
      !is_hidden_from_external_view() &&
      // SurrogateLockerThread and ServiceThread are "is_hidden_from_external_view()"
      !is_jvmti_agent_thread()) {
    assert(!UseWispMonitor || destroy_vm ||
        java_lang_Thread::park_event(_threadObj), "park_event should been set");
    TenantShutdownMark tsm(this);
    // wisp cleanup fail is fatal error, should not interrupted by tenant death
    assert(!TenantThreadStop || is_tenant_shutdown_masked(), "should be masked!");
    EXCEPTION_MARK;
    JavaValue result(T_VOID);
    JavaCalls::call_virtual(&result,
                            threadObj, SystemDictionary::Thread_klass(),
                            vmSymbols::destroyCoroutineSupport_method_name(),
                            vmSymbols::void_method_signature(), THREAD);
    assert(!TenantThreadStop || is_tenant_shutdown_masked(), "should be masked!");
    assert(_current_coroutine == _coroutine_list, "not thread coroutine");
    assert(_coroutine_list->next() == _coroutine_list, "ensure all coroutine has benn killed");
    CLEAR_PENDING_EXCEPTION;
  }

  // These things needs to be done while we are still a Java Thread. Make sure that thread
  // is in a consistent state, in case GC happens
  assert(_privileged_stack_top == NULL, "must be NULL when we get here");
  JFR_ONLY(Jfr::on_thread_exit(this);)

  if (active_handles() != NULL) {
    JNIHandleBlock* block = active_handles();
    set_active_handles(NULL);
    JNIHandleBlock::release_block(block);
  }

  if (free_handle_block() != NULL) {
    JNIHandleBlock* block = free_handle_block();
    set_free_handle_block(NULL);
    JNIHandleBlock::release_block(block);
  }

  // These have to be removed while this is still a valid thread.
  remove_stack_guard_pages();

  if (UseTLAB) {
    tlab().make_parsable(true);  // retire TLAB
  }

  if (JvmtiEnv::environments_might_exist()) {
    JvmtiExport::cleanup_thread(this);
  }

  // We must flush any deferred card marks and other various GC barrier
  // related buffers (e.g. G1 SATB buffer and G1 dirty card queue buffer)
  // before removing a thread from the list of active threads.
  BarrierSet::barrier_set()->on_thread_detach(this);

  log_info(os, thread)("JavaThread %s (tid: " UINTX_FORMAT ").",
    exit_type == JavaThread::normal_exit ? "exiting" : "detaching",
    os::current_thread_id());

  if (log_is_enabled(Debug, os, thread, timer)) {
    _timer_exit_phase3.stop();
    _timer_exit_phase4.start();
  }
  // Remove from list of active threads list, and notify VM thread if we are the last non-daemon thread
  Threads::remove(this);

  if (log_is_enabled(Debug, os, thread, timer)) {
    _timer_exit_phase4.stop();
    ResourceMark rm(this);
    log_debug(os, thread, timer)("name='%s'"
                                 ", exit-phase1=" JLONG_FORMAT
                                 ", exit-phase2=" JLONG_FORMAT
                                 ", exit-phase3=" JLONG_FORMAT
                                 ", exit-phase4=" JLONG_FORMAT,
                                 get_thread_name(),
                                 _timer_exit_phase1.milliseconds(),
                                 _timer_exit_phase2.milliseconds(),
                                 _timer_exit_phase3.milliseconds(),
                                 _timer_exit_phase4.milliseconds());
  }
}

void JavaThread::set_tenantObj(oop tenantObj) {
  assert(this == JavaThread::current(), "sanity-check");
  assert(MultiTenant
         // prevent duplicate assigning values of non-ROOT tenant;
         // but allow duplicated values of ROOT tenant, to support
         // TenantContainer.destroy() while alive threads attached
         && (_tenantObj != tenantObj || tenantObj == NULL),
         "pre-condition");

  if (_tenantObj == tenantObj) {
    return;
  }

  oop prev_tenant = _tenantObj;
  _tenantObj = tenantObj;
}

void JavaThread::cleanup_failed_attach_current_thread() {
  if (active_handles() != NULL) {
    JNIHandleBlock* block = active_handles();
    set_active_handles(NULL);
    JNIHandleBlock::release_block(block);
  }

  if (free_handle_block() != NULL) {
    JNIHandleBlock* block = free_handle_block();
    set_free_handle_block(NULL);
    JNIHandleBlock::release_block(block);
  }

  // These have to be removed while this is still a valid thread.
  remove_stack_guard_pages();

  if (UseTLAB) {
    tlab().make_parsable(true);  // retire TLAB, if any
  }

  BarrierSet::barrier_set()->on_thread_detach(this);

  Threads::remove(this);
  this->smr_delete();
}

JavaThread* JavaThread::active() {
  Thread* thread = Thread::current();
  if (thread->is_Java_thread()) {
    return (JavaThread*) thread;
  } else {
    assert(thread->is_VM_thread(), "this must be a vm thread");
    VM_Operation* op = ((VMThread*) thread)->vm_operation();
    JavaThread *ret=op == NULL ? NULL : (JavaThread *)op->calling_thread();
    assert(ret->is_Java_thread(), "must be a Java thread");
    return ret;
  }
}

// Tenant shutdown related operations

void JavaThread::clear_tenant_death_exception() {
  assert(MultiTenant && TenantThreadStop, "pre-condition");
  if (_pending_async_exception != NULL
      && _pending_async_exception == Universe::tenant_death_exception()) {
    _pending_async_exception = NULL;
    _special_runtime_exit_condition = _no_async_condition;
    clear_has_async_exception();
  }
  if (has_pending_exception()
      && pending_exception() == Universe::tenant_death_exception()) {
    clear_pending_exception();
  }
}

bool JavaThread::has_tenant_death_exception() {
  assert(MultiTenant && TenantThreadStop, "pre-condition");
  return (_pending_async_exception == Universe::tenant_death_exception()
          || pending_exception() == Universe::tenant_death_exception());
}

void JavaThread::set_tenant_death_exception() {
  assert(MultiTenant && TenantThreadStop
         && _tenant_shutdown_mark_level <= TSM_idle, "pre-condition");

  set_pending_async_exception(Universe::tenant_death_exception());
#ifndef PRODUCT
  if (MultiTenant && TenantThreadStop && TraceTenantThreadStop) {
    tty->print_cr("Special async exception set for thread" PTR_FORMAT "!", p2i(this));
  }
#endif
}

bool JavaThread::is_marked_for_tenant_shutdown() {
  assert(MultiTenant && TenantThreadStop, "pre-condition");
  return _marked_for_tenant_shutdown;
}

void JavaThread::mark_for_tenant_shutdown() {
  assert(MultiTenant && TenantThreadStop, "pre-condition");
  _marked_for_tenant_shutdown = true;
}

// will block infinitely to wait for killer thread to
// finish shutdown operations on current thread
void JavaThread::disable_tenant_shutdown() {
  assert(MultiTenant && TenantThreadStop
         && _tenant_shutdown_mark_level > TSM_uninitialized, "pre-condition");
  assert(this == Thread::current(), "Only allow to be called by current thread");

  if (EnableCoroutine && !current_coroutine()->is_thread_coroutine()) {
    return;
  }

  int old_level, new_level, level;
  old_level = new_level = level = TSM_uninitialized;
  do {
    level = TSM_uninitialized;
    old_level = _tenant_shutdown_mark_level;
    if (old_level == TSM_being_killed) {
      // spinning if TenantContainer.destroy() is ongoing
      continue;
    } else {
      new_level = old_level + 1;
      level = Atomic::cmpxchg(new_level, &_tenant_shutdown_mark_level, old_level);
    }
  } while (level != old_level);

#ifndef PRODUCT
  if (TraceTenantThreadStop) {
    tty->print_cr("Disabled tenant shutdown on thread " PTR_FORMAT ", to_level = %d", p2i(this), new_level);
  }
#endif

  assert(_tenant_shutdown_mark_level > TSM_idle, "post-condition");
}

void JavaThread::enable_tenant_shutdown() {
  assert(MultiTenant && TenantThreadStop, "pre-condition");
  assert(this == Thread::current(), "Only allow to be called by current thread");

  if (EnableCoroutine && !current_coroutine()->is_thread_coroutine()) {
    return;
  }

  guarantee(_tenant_shutdown_mark_level > TSM_idle, "pre-condition");
  Atomic::dec(&_tenant_shutdown_mark_level);

#ifndef PRODUCT
  if (TraceTenantThreadStop) {
    tty->print_cr("Enabled tenant shutdown on thread " PTR_FORMAT ", to_level = %d", p2i(this), _tenant_shutdown_mark_level);
  }
#endif
  assert(_tenant_shutdown_mark_level >= TSM_idle, "post-condition");
}

bool JavaThread::try_start_tenant_shutdown() {
  assert(MultiTenant && TenantThreadStop
         && _tenant_shutdown_mark_level >= TSM_idle, "pre-condition");

  int level = TSM_uninitialized;
  int spins = 64;
  do {
    level = Atomic::cmpxchg((int)TSM_being_killed, &_tenant_shutdown_mark_level, (int)TSM_idle);
    assert(level != TSM_uninitialized, "post-condition");
    if (level == TSM_idle) {
      assert(_tenant_shutdown_mark_level == TSM_being_killed, "post-condition");
#ifndef PRODUCT
      if (TraceTenantThreadStop) {
        tty->print_cr("Begin tenant shutdown on thread " PTR_FORMAT, p2i(this));
      }
#endif
      return true;
    }
    --spins;
  } while (level > TSM_idle && spins >= 0);

#ifndef PRODUCT
  if (TraceTenantThreadStop) {
    tty->print_cr("Skip tenant shutdown on thread " PTR_FORMAT, p2i(this));
  }
#endif

  assert(_tenant_shutdown_mark_level > TSM_being_killed, "post-condition");
  return false;
}

void JavaThread::end_tenant_shutdown() {
  assert(MultiTenant && TenantThreadStop
         && _tenant_shutdown_mark_level == TSM_being_killed, "pre-condition");

  if (_tenant_shutdown_mark_level == TSM_being_killed) {
    Atomic::store((int)TSM_idle, &_tenant_shutdown_mark_level);
  } else {
    ShouldNotReachHere();
  }

#ifndef PRODUCT
  if (TraceTenantThreadStop) {
    tty->print_cr("End tenant shutdown on thread " PTR_FORMAT, p2i(this));
  }
#endif

  assert(_tenant_shutdown_mark_level > TSM_being_killed, "pre-condition");
}

void JavaThread::mask_tenant_shutdown() {
  assert(MultiTenant && TenantThreadStop && is_Java_thread(), "pre-condition");
  assert(this == Thread::current(), "Only allow to mask self");

  disable_tenant_shutdown();

  // clear TenantDeathException if already set
  if (has_tenant_death_exception()) {
    assert(is_marked_for_tenant_shutdown(), "pre-condition");
    clear_tenant_death_exception();
  }
}

void JavaThread::unmask_tenant_shutdown() {
  assert(MultiTenant && TenantThreadStop && is_Java_thread(), "pre-condition");
  assert(this == Thread::current(), "Only allow to unmask self");

  // restore TenantDeathException if already set
  if (is_marked_for_tenant_shutdown()
      && _tenant_shutdown_mark_level == TSM_marked_begin) { // if marked but not masked
    assert(!has_tenant_death_exception(), "pre-condition");
    Exceptions::_throw_oop(this, __FILE__, __LINE__, Universe::tenant_death_exception());
  }

  enable_tenant_shutdown();
}

bool JavaThread::is_tenant_shutdown_masked() {
  assert(MultiTenant && TenantThreadStop, "pre-condition");
  return _tenant_shutdown_mark_level > TSM_idle;
}

// End of tenant shutdown related operations
bool JavaThread::is_lock_owned(address adr) const {
  if (Thread::is_lock_owned(adr)) return true;

  for (MonitorChunk* chunk = monitor_chunks(); chunk != NULL; chunk = chunk->next()) {
    if (chunk->contains(adr)) return true;
  }

  return false;
}


void JavaThread::add_monitor_chunk(MonitorChunk* chunk) {
  chunk->set_next(monitor_chunks());
  set_monitor_chunks(chunk);
}

void JavaThread::remove_monitor_chunk(MonitorChunk* chunk) {
  guarantee(monitor_chunks() != NULL, "must be non empty");
  if (monitor_chunks() == chunk) {
    set_monitor_chunks(chunk->next());
  } else {
    MonitorChunk* prev = monitor_chunks();
    while (prev->next() != chunk) prev = prev->next();
    prev->set_next(chunk->next());
  }
}

// JVM support.

// Note: this function shouldn't block if it's called in
// _thread_in_native_trans state (such as from
// check_special_condition_for_native_trans()).
void JavaThread::check_and_handle_async_exceptions(bool check_unsafe_error) {

  if (has_last_Java_frame() && has_async_condition()) {
    // If we are at a polling page safepoint (not a poll return)
    // then we must defer async exception because live registers
    // will be clobbered by the exception path. Poll return is
    // ok because the call we a returning from already collides
    // with exception handling registers and so there is no issue.
    // (The exception handling path kills call result registers but
    //  this is ok since the exception kills the result anyway).

    if (is_at_poll_safepoint()) {
      // if the code we are returning to has deoptimized we must defer
      // the exception otherwise live registers get clobbered on the
      // exception path before deoptimization is able to retrieve them.
      //
      RegisterMap map(this, false);
      frame caller_fr = last_frame().sender(&map);
      assert(caller_fr.is_compiled_frame(), "what?");
      if (caller_fr.is_deoptimized_frame()) {
        log_info(exceptions)("deferred async exception at compiled safepoint");
        return;
      }
    }
  }

  JavaThread::AsyncRequests condition = clear_special_runtime_exit_condition();
  if (condition == _no_async_condition) {
    // Conditions have changed since has_special_runtime_exit_condition()
    // was called:
    // - if we were here only because of an external suspend request,
    //   then that was taken care of above (or cancelled) so we are done
    // - if we were here because of another async request, then it has
    //   been cleared between the has_special_runtime_exit_condition()
    //   and now so again we are done
    return;
  }

  // Check for pending async. exception
  if (_pending_async_exception != NULL) {
    // Only overwrite an already pending exception, if it is not a threadDeath.
    if (!has_pending_exception()
        || !pending_exception()->is_a(SystemDictionary::ThreadDeath_klass())
        ||  (MultiTenant && TenantThreadStop && !pending_exception()->is_a(SystemDictionary::com_alibaba_tenant_TenantDeathException_klass()))) {

      // We cannot call Exceptions::_throw(...) here because we cannot block
      set_pending_exception(_pending_async_exception, __FILE__, __LINE__);

      LogTarget(Info, exceptions) lt;
      if (lt.is_enabled()) {
        ResourceMark rm;
        LogStream ls(lt);
        ls.print("Async. exception installed at runtime exit (" INTPTR_FORMAT ")", p2i(this));
          if (has_last_Java_frame()) {
            frame f = last_frame();
           ls.print(" (pc: " INTPTR_FORMAT " sp: " INTPTR_FORMAT " )", p2i(f.pc()), p2i(f.sp()));
          }
        ls.print_cr(" of type: %s", _pending_async_exception->klass()->external_name());
      }
      _pending_async_exception = NULL;
      clear_has_async_exception();
    }
  }

  if (check_unsafe_error &&
      condition == _async_unsafe_access_error && !has_pending_exception()) {
    condition = _no_async_condition;  // done
    switch (thread_state()) {
    case _thread_in_vm: {
      JavaThread* THREAD = this;
      THROW_MSG(vmSymbols::java_lang_InternalError(), "a fault occurred in an unsafe memory access operation");
    }
    case _thread_in_native: {
      ThreadInVMfromNative tiv(this);
      JavaThread* THREAD = this;
      THROW_MSG(vmSymbols::java_lang_InternalError(), "a fault occurred in an unsafe memory access operation");
    }
    case _thread_in_Java: {
      ThreadInVMfromJava tiv(this);
      JavaThread* THREAD = this;
      THROW_MSG(vmSymbols::java_lang_InternalError(), "a fault occurred in a recent unsafe memory access operation in compiled Java code");
    }
    default:
      ShouldNotReachHere();
    }
  }

  assert(condition == _no_async_condition || has_pending_exception() ||
         (!check_unsafe_error && condition == _async_unsafe_access_error),
         "must have handled the async condition, if no exception");
}

void JavaThread::handle_special_runtime_exit_condition(bool check_asyncs) {
  //
  // Check for pending external suspend. Internal suspend requests do
  // not use handle_special_runtime_exit_condition().
  // If JNIEnv proxies are allowed, don't self-suspend if the target
  // thread is not the current thread. In older versions of jdbx, jdbx
  // threads could call into the VM with another thread's JNIEnv so we
  // can be here operating on behalf of a suspended thread (4432884).
  bool do_self_suspend = is_external_suspend_with_lock();
  if (do_self_suspend && (!AllowJNIEnvProxy || this == JavaThread::current())) {
    //
    // Because thread is external suspended the safepoint code will count
    // thread as at a safepoint. This can be odd because we can be here
    // as _thread_in_Java which would normally transition to _thread_blocked
    // at a safepoint. We would like to mark the thread as _thread_blocked
    // before calling java_suspend_self like all other callers of it but
    // we must then observe proper safepoint protocol. (We can't leave
    // _thread_blocked with a safepoint in progress). However we can be
    // here as _thread_in_native_trans so we can't use a normal transition
    // constructor/destructor pair because they assert on that type of
    // transition. We could do something like:
    //
    // JavaThreadState state = thread_state();
    // set_thread_state(_thread_in_vm);
    // {
    //   ThreadBlockInVM tbivm(this);
    //   java_suspend_self()
    // }
    // set_thread_state(_thread_in_vm_trans);
    // if (safepoint) block;
    // set_thread_state(state);
    //
    // but that is pretty messy. Instead we just go with the way the
    // code has worked before and note that this is the only path to
    // java_suspend_self that doesn't put the thread in _thread_blocked
    // mode.

    frame_anchor()->make_walkable(this);
    java_suspend_self();

    // We might be here for reasons in addition to the self-suspend request
    // so check for other async requests.
  }

  if (check_asyncs) {
    check_and_handle_async_exceptions();
  }

  JFR_ONLY(SUSPEND_THREAD_CONDITIONAL(this);)
}

void JavaThread::send_thread_stop(oop java_throwable)  {
  assert(Thread::current()->is_VM_thread(), "should be in the vm thread");
  assert(Threads_lock->is_locked(), "Threads_lock should be locked by safepoint code");
  assert(SafepointSynchronize::is_at_safepoint(), "all threads are stopped");

  // Do not throw asynchronous exceptions against the compiler thread
  // (the compiler thread should not be a Java thread -- fix in 1.4.2)
  if (!can_call_java()) return;

  {
    // Actually throw the Throwable against the target Thread - however
    // only if there is no thread death exception installed already.
    if (_pending_async_exception == NULL || !_pending_async_exception->is_a(SystemDictionary::ThreadDeath_klass())) {
      // If the topmost frame is a runtime stub, then we are calling into
      // OptoRuntime from compiled code. Some runtime stubs (new, monitor_exit..)
      // must deoptimize the caller before continuing, as the compiled  exception handler table
      // may not be valid
      if (has_last_Java_frame()) {
        frame f = last_frame();
        if (f.is_runtime_frame() || f.is_safepoint_blob_frame()) {
          // BiasedLocking needs an updated RegisterMap for the revoke monitors pass
          RegisterMap reg_map(this, UseBiasedLocking);
          frame compiled_frame = f.sender(&reg_map);
          if (!StressCompiledExceptionHandlers && compiled_frame.can_be_deoptimized()) {
            Deoptimization::deoptimize(this, compiled_frame, &reg_map);
          }
        }
      }

      // Set async. pending exception in thread.
      set_pending_async_exception(java_throwable);

      if (log_is_enabled(Info, exceptions)) {
         ResourceMark rm;
        log_info(exceptions)("Pending Async. exception installed of type: %s",
                             InstanceKlass::cast(_pending_async_exception->klass())->external_name());
      }
      // for AbortVMOnException flag
      Exceptions::debug_check_abort(_pending_async_exception->klass()->external_name());
    }
  }


  // Interrupt thread so it will wake up from a potential wait()
  Thread::interrupt(this);
}

// External suspension mechanism.
//
// Tell the VM to suspend a thread when ever it knows that it does not hold on
// to any VM_locks and it is at a transition
// Self-suspension will happen on the transition out of the vm.
// Catch "this" coming in from JNIEnv pointers when the thread has been freed
//
// Guarantees on return:
//   + Target thread will not execute any new bytecode (that's why we need to
//     force a safepoint)
//   + Target thread will not enter any new monitors
//
void JavaThread::java_suspend() {
  ThreadsListHandle tlh;
  if (!tlh.includes(this) || threadObj() == NULL || is_exiting()) {
    return;
  }

  { MutexLockerEx ml(SR_lock(), Mutex::_no_safepoint_check_flag);
    if (!is_external_suspend()) {
      // a racing resume has cancelled us; bail out now
      return;
    }

    // suspend is done
    uint32_t debug_bits = 0;
    // Warning: is_ext_suspend_completed() may temporarily drop the
    // SR_lock to allow the thread to reach a stable thread state if
    // it is currently in a transient thread state.
    if (is_ext_suspend_completed(false /* !called_by_wait */,
                                 SuspendRetryDelay, &debug_bits)) {
      return;
    }
  }

  VM_ThreadSuspend vm_suspend;
  VMThread::execute(&vm_suspend);
}

// Part II of external suspension.
// A JavaThread self suspends when it detects a pending external suspend
// request. This is usually on transitions. It is also done in places
// where continuing to the next transition would surprise the caller,
// e.g., monitor entry.
//
// Returns the number of times that the thread self-suspended.
//
// Note: DO NOT call java_suspend_self() when you just want to block current
//       thread. java_suspend_self() is the second stage of cooperative
//       suspension for external suspend requests and should only be used
//       to complete an external suspend request.
//
int JavaThread::java_suspend_self() {
  int ret = 0;

  // we are in the process of exiting so don't suspend
  if (is_exiting()) {
    clear_external_suspend();
    return ret;
  }

  assert(_anchor.walkable() ||
         (is_Java_thread() && !((JavaThread*)this)->has_last_Java_frame()),
         "must have walkable stack");

  MutexLockerEx ml(SR_lock(), Mutex::_no_safepoint_check_flag);

  assert(!this->is_ext_suspended(),
         "a thread trying to self-suspend should not already be suspended");

  if (this->is_suspend_equivalent()) {
    // If we are self-suspending as a result of the lifting of a
    // suspend equivalent condition, then the suspend_equivalent
    // flag is not cleared until we set the ext_suspended flag so
    // that wait_for_ext_suspend_completion() returns consistent
    // results.
    this->clear_suspend_equivalent();
  }

  // A racing resume may have cancelled us before we grabbed SR_lock
  // above. Or another external suspend request could be waiting for us
  // by the time we return from SR_lock()->wait(). The thread
  // that requested the suspension may already be trying to walk our
  // stack and if we return now, we can change the stack out from under
  // it. This would be a "bad thing (TM)" and cause the stack walker
  // to crash. We stay self-suspended until there are no more pending
  // external suspend requests.
  while (is_external_suspend()) {
    ret++;
    this->set_ext_suspended();

    // _ext_suspended flag is cleared by java_resume()
    while (is_ext_suspended()) {
      this->SR_lock()->wait(Mutex::_no_safepoint_check_flag);
    }
  }

  return ret;
}

#ifdef ASSERT
// Verify the JavaThread has not yet been published in the Threads::list, and
// hence doesn't need protection from concurrent access at this stage.
void JavaThread::verify_not_published() {
  // Cannot create a ThreadsListHandle here and check !tlh.includes(this)
  // since an unpublished JavaThread doesn't participate in the
  // Thread-SMR protocol for keeping a ThreadsList alive.
  assert(!on_thread_list(), "JavaThread shouldn't have been published yet!");
}
#endif

// Slow path when the native==>VM/Java barriers detect a safepoint is in
// progress or when _suspend_flags is non-zero.
// Current thread needs to self-suspend if there is a suspend request and/or
// block if a safepoint is in progress.
// Async exception ISN'T checked.
// Note only the ThreadInVMfromNative transition can call this function
// directly and when thread state is _thread_in_native_trans
void JavaThread::check_safepoint_and_suspend_for_native_trans(JavaThread *thread) {
  assert(thread->thread_state() == _thread_in_native_trans, "wrong state");

  JavaThread *curJT = JavaThread::current();
  bool do_self_suspend = thread->is_external_suspend();

  assert(!curJT->has_last_Java_frame() || curJT->frame_anchor()->walkable(), "Unwalkable stack in native->vm transition");

  // If JNIEnv proxies are allowed, don't self-suspend if the target
  // thread is not the current thread. In older versions of jdbx, jdbx
  // threads could call into the VM with another thread's JNIEnv so we
  // can be here operating on behalf of a suspended thread (4432884).
  if (do_self_suspend && (!AllowJNIEnvProxy || curJT == thread)) {
    JavaThreadState state = thread->thread_state();

    // We mark this thread_blocked state as a suspend-equivalent so
    // that a caller to is_ext_suspend_completed() won't be confused.
    // The suspend-equivalent state is cleared by java_suspend_self().
    thread->set_suspend_equivalent();

    // If the safepoint code sees the _thread_in_native_trans state, it will
    // wait until the thread changes to other thread state. There is no
    // guarantee on how soon we can obtain the SR_lock and complete the
    // self-suspend request. It would be a bad idea to let safepoint wait for
    // too long. Temporarily change the state to _thread_blocked to
    // let the VM thread know that this thread is ready for GC. The problem
    // of changing thread state is that safepoint could happen just after
    // java_suspend_self() returns after being resumed, and VM thread will
    // see the _thread_blocked state. We must check for safepoint
    // after restoring the state and make sure we won't leave while a safepoint
    // is in progress.
    thread->set_thread_state(_thread_blocked);
    thread->java_suspend_self();
    thread->set_thread_state(state);

    InterfaceSupport::serialize_thread_state_with_handler(thread);
  }

  SafepointMechanism::block_if_requested(curJT);

  if (thread->is_deopt_suspend()) {
    thread->clear_deopt_suspend();
    RegisterMap map(thread, false);
    frame f = thread->last_frame();
    while (f.id() != thread->must_deopt_id() && ! f.is_first_frame()) {
      f = f.sender(&map);
    }
    if (f.id() == thread->must_deopt_id()) {
      thread->clear_must_deopt_id();
      f.deoptimize(thread);
    } else {
      fatal("missed deoptimization!");
    }
  }

  JFR_ONLY(SUSPEND_THREAD_CONDITIONAL(thread);)
}

// Slow path when the native==>VM/Java barriers detect a safepoint is in
// progress or when _suspend_flags is non-zero.
// Current thread needs to self-suspend if there is a suspend request and/or
// block if a safepoint is in progress.
// Also check for pending async exception (not including unsafe access error).
// Note only the native==>VM/Java barriers can call this function and when
// thread state is _thread_in_native_trans.
void JavaThread::check_special_condition_for_native_trans(JavaThread *thread) {
  check_safepoint_and_suspend_for_native_trans(thread);

  if (thread->has_async_exception()) {
    // We are in _thread_in_native_trans state, don't handle unsafe
    // access error since that may block.
    thread->check_and_handle_async_exceptions(false);
  }
}

// This is a variant of the normal
// check_special_condition_for_native_trans with slightly different
// semantics for use by critical native wrappers.  It does all the
// normal checks but also performs the transition back into
// thread_in_Java state.  This is required so that critical natives
// can potentially block and perform a GC if they are the last thread
// exiting the GCLocker.
void JavaThread::check_special_condition_for_native_trans_and_transition(JavaThread *thread) {
  check_special_condition_for_native_trans(thread);

  // Finish the transition
  thread->set_thread_state(_thread_in_Java);

  if (thread->do_critical_native_unlock()) {
    ThreadInVMfromJavaNoAsyncException tiv(thread);
    GCLocker::unlock_critical(thread);
    thread->clear_critical_native_unlock();
  }
}

// We need to guarantee the Threads_lock here, since resumes are not
// allowed during safepoint synchronization
// Can only resume from an external suspension
void JavaThread::java_resume() {
  assert_locked_or_safepoint(Threads_lock);

  // Sanity check: thread is gone, has started exiting or the thread
  // was not externally suspended.
  ThreadsListHandle tlh;
  if (!tlh.includes(this) || is_exiting() || !is_external_suspend()) {
    return;
  }

  MutexLockerEx ml(SR_lock(), Mutex::_no_safepoint_check_flag);

  clear_external_suspend();

  if (is_ext_suspended()) {
    clear_ext_suspended();
    SR_lock()->notify_all();
  }
}

size_t JavaThread::_stack_red_zone_size = 0;
size_t JavaThread::_stack_yellow_zone_size = 0;
size_t JavaThread::_stack_reserved_zone_size = 0;
size_t JavaThread::_stack_shadow_zone_size = 0;

void JavaThread::create_stack_guard_pages() {
  if (!os::uses_stack_guard_pages() ||
      _stack_guard_state != stack_guard_unused ||
      (DisablePrimordialThreadGuardPages && os::is_primordial_thread())) {
      log_info(os, thread)("Stack guard page creation for thread "
                           UINTX_FORMAT " disabled", os::current_thread_id());
    return;
  }
  address low_addr = stack_end();
  size_t len = stack_guard_zone_size();

  assert(is_aligned(low_addr, os::vm_page_size()), "Stack base should be the start of a page");
  assert(is_aligned(len, os::vm_page_size()), "Stack size should be a multiple of page size");

  int must_commit = os::must_commit_stack_guard_pages();
  // warning("Guarding at " PTR_FORMAT " for len " SIZE_FORMAT "\n", low_addr, len);

  if (must_commit && !os::create_stack_guard_pages((char *) low_addr, len)) {
    log_warning(os, thread)("Attempt to allocate stack guard pages failed.");
    return;
  }

  if (os::guard_memory((char *) low_addr, len)) {
    _stack_guard_state = stack_guard_enabled;
  } else {
    log_warning(os, thread)("Attempt to protect stack guard pages failed ("
      PTR_FORMAT "-" PTR_FORMAT ").", p2i(low_addr), p2i(low_addr + len));
    if (os::uncommit_memory((char *) low_addr, len)) {
      log_warning(os, thread)("Attempt to deallocate stack guard pages failed.");
    }
    return;
  }

  log_debug(os, thread)("Thread " UINTX_FORMAT " stack guard pages activated: "
    PTR_FORMAT "-" PTR_FORMAT ".",
    os::current_thread_id(), p2i(low_addr), p2i(low_addr + len));
}

void JavaThread::remove_stack_guard_pages() {
  assert(Thread::current() == this, "from different thread");
  if (_stack_guard_state == stack_guard_unused) return;
  address low_addr = stack_end();
  size_t len = stack_guard_zone_size();

  if (os::must_commit_stack_guard_pages()) {
    if (os::remove_stack_guard_pages((char *) low_addr, len)) {
      _stack_guard_state = stack_guard_unused;
    } else {
      log_warning(os, thread)("Attempt to deallocate stack guard pages failed ("
        PTR_FORMAT "-" PTR_FORMAT ").", p2i(low_addr), p2i(low_addr + len));
      return;
    }
  } else {
    if (_stack_guard_state == stack_guard_unused) return;
    if (os::unguard_memory((char *) low_addr, len)) {
      _stack_guard_state = stack_guard_unused;
    } else {
      log_warning(os, thread)("Attempt to unprotect stack guard pages failed ("
        PTR_FORMAT "-" PTR_FORMAT ").", p2i(low_addr), p2i(low_addr + len));
      return;
    }
  }

  log_debug(os, thread)("Thread " UINTX_FORMAT " stack guard pages removed: "
    PTR_FORMAT "-" PTR_FORMAT ".",
    os::current_thread_id(), p2i(low_addr), p2i(low_addr + len));
}

void JavaThread::enable_stack_reserved_zone() {
  assert(_stack_guard_state == stack_guard_reserved_disabled, "inconsistent state");

  // The base notation is from the stack's point of view, growing downward.
  // We need to adjust it to work correctly with guard_memory()
  address base = stack_reserved_zone_base() - stack_reserved_zone_size();

  guarantee(base < stack_base(),"Error calculating stack reserved zone");
  guarantee(base < os::current_stack_pointer(),"Error calculating stack reserved zone");

  if (os::guard_memory((char *) base, stack_reserved_zone_size())) {
    _stack_guard_state = stack_guard_enabled;
  } else {
    warning("Attempt to guard stack reserved zone failed.");
  }
  enable_register_stack_guard();
}

void JavaThread::disable_stack_reserved_zone() {
  assert(_stack_guard_state == stack_guard_enabled, "inconsistent state");

  // Simply return if called for a thread that does not use guard pages.
  if (_stack_guard_state != stack_guard_enabled) return;

  // The base notation is from the stack's point of view, growing downward.
  // We need to adjust it to work correctly with guard_memory()
  address base = stack_reserved_zone_base() - stack_reserved_zone_size();

  if (os::unguard_memory((char *)base, stack_reserved_zone_size())) {
    _stack_guard_state = stack_guard_reserved_disabled;
  } else {
    warning("Attempt to unguard stack reserved zone failed.");
  }
  disable_register_stack_guard();
}

void JavaThread::enable_stack_yellow_reserved_zone() {
  assert(_stack_guard_state != stack_guard_unused, "must be using guard pages.");
  assert(_stack_guard_state != stack_guard_enabled, "already enabled");

  // The base notation is from the stacks point of view, growing downward.
  // We need to adjust it to work correctly with guard_memory()
  address base = stack_red_zone_base();

  guarantee(base < stack_base(), "Error calculating stack yellow zone");
  guarantee(base < os::current_stack_pointer(), "Error calculating stack yellow zone");

  if (os::guard_memory((char *) base, stack_yellow_reserved_zone_size())) {
    _stack_guard_state = stack_guard_enabled;
  } else {
    warning("Attempt to guard stack yellow zone failed.");
  }
  enable_register_stack_guard();
}

void JavaThread::disable_stack_yellow_reserved_zone() {
  assert(_stack_guard_state != stack_guard_unused, "must be using guard pages.");
  assert(_stack_guard_state != stack_guard_yellow_reserved_disabled, "already disabled");

  // Simply return if called for a thread that does not use guard pages.
  if (_stack_guard_state == stack_guard_unused) return;

  // The base notation is from the stacks point of view, growing downward.
  // We need to adjust it to work correctly with guard_memory()
  address base = stack_red_zone_base();

  if (os::unguard_memory((char *)base, stack_yellow_reserved_zone_size())) {
    _stack_guard_state = stack_guard_yellow_reserved_disabled;
  } else {
    warning("Attempt to unguard stack yellow zone failed.");
  }
  disable_register_stack_guard();
}

void JavaThread::enable_stack_red_zone() {
  // The base notation is from the stacks point of view, growing downward.
  // We need to adjust it to work correctly with guard_memory()
  assert(_stack_guard_state != stack_guard_unused, "must be using guard pages.");
  address base = stack_red_zone_base() - stack_red_zone_size();

  guarantee(base < stack_base(), "Error calculating stack red zone");
  guarantee(base < os::current_stack_pointer(), "Error calculating stack red zone");

  if (!os::guard_memory((char *) base, stack_red_zone_size())) {
    warning("Attempt to guard stack red zone failed.");
  }
}

void JavaThread::disable_stack_red_zone() {
  // The base notation is from the stacks point of view, growing downward.
  // We need to adjust it to work correctly with guard_memory()
  assert(_stack_guard_state != stack_guard_unused, "must be using guard pages.");
  address base = stack_red_zone_base() - stack_red_zone_size();
  if (!os::unguard_memory((char *)base, stack_red_zone_size())) {
    warning("Attempt to unguard stack red zone failed.");
  }
}

void JavaThread::frames_do(void f(frame*, const RegisterMap* map)) {
  // ignore is there is no stack
  if (!has_last_Java_frame()) return;
  // traverse the stack frames. Starts from top frame.
  for (StackFrameStream fst(this); !fst.is_done(); fst.next()) {
    frame* fr = fst.current();
    f(fr, fst.register_map());
  }
  if (EnableCoroutine) {
    // traverse the coroutine stack frames
    Coroutine* current = _coroutine_list;
    do {
      current->frames_do(f);
      current = current->next();
    } while (current != _coroutine_list);
  }
}


#ifndef PRODUCT
// Deoptimization
// Function for testing deoptimization
void JavaThread::deoptimize() {
  // BiasedLocking needs an updated RegisterMap for the revoke monitors pass
  StackFrameStream fst(this, UseBiasedLocking);
  bool deopt = false;           // Dump stack only if a deopt actually happens.
  bool only_at = strlen(DeoptimizeOnlyAt) > 0;
  // Iterate over all frames in the thread and deoptimize
  for (; !fst.is_done(); fst.next()) {
    if (fst.current()->can_be_deoptimized()) {

      if (only_at) {
        // Deoptimize only at particular bcis.  DeoptimizeOnlyAt
        // consists of comma or carriage return separated numbers so
        // search for the current bci in that string.
        address pc = fst.current()->pc();
        nmethod* nm =  (nmethod*) fst.current()->cb();
        ScopeDesc* sd = nm->scope_desc_at(pc);
        char buffer[8];
        jio_snprintf(buffer, sizeof(buffer), "%d", sd->bci());
        size_t len = strlen(buffer);
        const char * found = strstr(DeoptimizeOnlyAt, buffer);
        while (found != NULL) {
          if ((found[len] == ',' || found[len] == '\n' || found[len] == '\0') &&
              (found == DeoptimizeOnlyAt || found[-1] == ',' || found[-1] == '\n')) {
            // Check that the bci found is bracketed by terminators.
            break;
          }
          found = strstr(found + 1, buffer);
        }
        if (!found) {
          continue;
        }
      }

      if (DebugDeoptimization && !deopt) {
        deopt = true; // One-time only print before deopt
        tty->print_cr("[BEFORE Deoptimization]");
        trace_frames();
        trace_stack();
      }
      Deoptimization::deoptimize(this, *fst.current(), fst.register_map());
    }
  }

  if (DebugDeoptimization && deopt) {
    tty->print_cr("[AFTER Deoptimization]");
    trace_frames();
  }
}


// Make zombies
void JavaThread::make_zombies() {
  for (StackFrameStream fst(this); !fst.is_done(); fst.next()) {
    if (fst.current()->can_be_deoptimized()) {
      // it is a Java nmethod
      nmethod* nm = CodeCache::find_nmethod(fst.current()->pc());
      nm->make_not_entrant();
    }
  }
}
#endif // PRODUCT


void JavaThread::deoptimized_wrt_marked_nmethods() {
  if (!has_last_Java_frame()) return;
  // BiasedLocking needs an updated RegisterMap for the revoke monitors pass
  StackFrameStream fst(this, UseBiasedLocking);
  for (; !fst.is_done(); fst.next()) {
    if (fst.current()->should_be_deoptimized()) {
      Deoptimization::deoptimize(this, *fst.current(), fst.register_map());
    }
  }
}


// If the caller is a NamedThread, then remember, in the current scope,
// the given JavaThread in its _processed_thread field.
class RememberProcessedThread: public StackObj {
  NamedThread* _cur_thr;
 public:
  RememberProcessedThread(JavaThread* jthr) {
    Thread* thread = Thread::current();
    if (thread->is_Named_thread()) {
      _cur_thr = (NamedThread *)thread;
      _cur_thr->set_processed_thread(jthr);
    } else {
      _cur_thr = NULL;
    }
  }

  ~RememberProcessedThread() {
    if (_cur_thr) {
      _cur_thr->set_processed_thread(NULL);
    }
  }
};

void JavaThread::oops_do(OopClosure* f, CodeBlobClosure* cf) {
  // Verify that the deferred card marks have been flushed.
  assert(deferred_card_mark().is_empty(), "Should be empty during GC");

  // Traverse the GCHandles
  Thread::oops_do(f, cf);

  assert((!has_last_Java_frame() && java_call_counter() == 0) ||
         (has_last_Java_frame() && java_call_counter() > 0), "wrong java_sp info!");

  if (has_last_Java_frame()) {
    // Record JavaThread to GC thread
    RememberProcessedThread rpt(this);

    // Traverse the privileged stack
    if (_privileged_stack_top != NULL) {
      _privileged_stack_top->oops_do(f);
    }

    // traverse the registered growable array
    if (_array_for_gc != NULL) {
      for (int index = 0; index < _array_for_gc->length(); index++) {
        f->do_oop(_array_for_gc->adr_at(index));
      }
    }

    // Traverse the monitor chunks
    for (MonitorChunk* chunk = monitor_chunks(); chunk != NULL; chunk = chunk->next()) {
      chunk->oops_do(f);
    }

    // Traverse the execution stack
    for (StackFrameStream fst(this); !fst.is_done(); fst.next()) {
      fst.current()->oops_do(f, cf, fst.register_map());
    }
  }

  if (EnableCoroutine) {
    Coroutine* current = _coroutine_list;
    do {
      current->oops_do(f, cf);
      current = current->next();
    } while (current != _coroutine_list);
  }

  // callee_target is never live across a gc point so NULL it here should
  // it still contain a methdOop.

  set_callee_target(NULL);

  assert(vframe_array_head() == NULL, "deopt in progress at a safepoint!");
  // If we have deferred set_locals there might be oops waiting to be
  // written
  GrowableArray<jvmtiDeferredLocalVariableSet*>* list = deferred_locals();
  if (list != NULL) {
    for (int i = 0; i < list->length(); i++) {
      list->at(i)->oops_do(f);
    }
  }

  // Traverse instance variables at the end since the GC may be moving things
  // around using this function
  f->do_oop((oop*) &_threadObj);
  f->do_oop((oop*) &_vm_result);
  if (EnableCoroutine) {
    f->do_oop((oop*) &_vm_result_for_wisp);
  }
  f->do_oop((oop*) &_exception_oop);
  f->do_oop((oop*) &_pending_async_exception);

  if (MultiTenant) {
    f->do_oop((oop*) &_tenantObj);
  }

  if (jvmti_thread_state() != NULL) {
    jvmti_thread_state()->oops_do(f);
  }
}

void JavaThread::nmethods_do(CodeBlobClosure* cf) {
  assert((!has_last_Java_frame() && java_call_counter() == 0) ||
         (has_last_Java_frame() && java_call_counter() > 0), "wrong java_sp info!");
  if (has_last_Java_frame()) {
    // Traverse the execution stack
    for (StackFrameStream fst(this); !fst.is_done(); fst.next()) {
      fst.current()->nmethods_do(cf);
    }
  }

  if (EnableCoroutine) {
    Coroutine* current = _coroutine_list;
    do {
      current->nmethods_do(cf);
      current = current->next();
    } while (current != _coroutine_list);
  }
}

void JavaThread::compiledMethods_do(CodeBlobClosure* cf) {
  assert((!has_last_Java_frame() && java_call_counter() == 0) ||
         (has_last_Java_frame() && java_call_counter() > 0), "wrong java_sp info!");

  if (has_last_Java_frame()) {
    // Traverse the execution stack
    for (StackFrameStream fst(this); !fst.is_done(); fst.next()) {
      fst.current()->compiledMethods_do(cf);
    }
  }

  if (EnableCoroutine) {
    Coroutine* current = _coroutine_list;
    do {
      current->compiledMethods_do(cf);
      current = current->next();
    } while (current != _coroutine_list);
  }
}

void JavaThread::metadata_do(void f(Metadata*)) {
  if (has_last_Java_frame()) {
    // Traverse the execution stack to call f() on the methods in the stack
    for (StackFrameStream fst(this); !fst.is_done(); fst.next()) {
      fst.current()->metadata_do(f);
    }
  } else if (is_Compiler_thread()) {
    // need to walk ciMetadata in current compile tasks to keep alive.
    CompilerThread* ct = (CompilerThread*)this;
    if (ct->env() != NULL) {
      ct->env()->metadata_do(f);
    }
    CompileTask* task = ct->task();
    if (task != NULL) {
      task->metadata_do(f);
    }
  }
  if (EnableCoroutine) {
    Coroutine* current = _coroutine_list;
    do {
      current->metadata_do(f);
      current = current->next();
    } while (current != _coroutine_list);
  }
}

// Printing
const char* _get_thread_state_name(JavaThreadState _thread_state) {
  switch (_thread_state) {
  case _thread_uninitialized:     return "_thread_uninitialized";
  case _thread_new:               return "_thread_new";
  case _thread_new_trans:         return "_thread_new_trans";
  case _thread_in_native:         return "_thread_in_native";
  case _thread_in_native_trans:   return "_thread_in_native_trans";
  case _thread_in_vm:             return "_thread_in_vm";
  case _thread_in_vm_trans:       return "_thread_in_vm_trans";
  case _thread_in_Java:           return "_thread_in_Java";
  case _thread_in_Java_trans:     return "_thread_in_Java_trans";
  case _thread_blocked:           return "_thread_blocked";
  case _thread_blocked_trans:     return "_thread_blocked_trans";
  default:                        return "unknown thread state";
  }
}

#ifndef PRODUCT
void JavaThread::print_thread_state_on(outputStream *st) const {
  st->print_cr("   JavaThread state: %s", _get_thread_state_name(_thread_state));
};
void JavaThread::print_thread_state() const {
  print_thread_state_on(tty);
}
#endif // PRODUCT

// Called by Threads::print() for VM_PrintThreads operation
void JavaThread::print_on(outputStream *st, bool print_extended_info) const {
  st->print_raw("\"");
  st->print_raw(get_thread_name());
  st->print_raw("\" ");
  oop thread_oop = threadObj();
  if (thread_oop != NULL) {
    st->print("#" INT64_FORMAT " ", (int64_t)java_lang_Thread::thread_id(thread_oop));
    if (java_lang_Thread::is_daemon(thread_oop))  st->print("daemon ");
    st->print("prio=%d ", java_lang_Thread::priority(thread_oop));
  }
  Thread::print_on(st, print_extended_info);
  // print guess for valid stack memory region (assume 4K pages); helps lock debugging
  st->print_cr("[" INTPTR_FORMAT "]", (intptr_t)last_Java_sp() & ~right_n_bits(12));
  if (thread_oop != NULL) {
    st->print_cr("   java.lang.Thread.State: %s", java_lang_Thread::thread_status_name(thread_oop));
  }
#ifndef PRODUCT
  print_thread_state_on(st);
  _safepoint_state->print_on(st);
#endif // PRODUCT
  if (is_Compiler_thread()) {
    CompileTask *task = ((CompilerThread*)this)->task();
    if (task != NULL) {
      st->print("   Compiling: ");
      task->print(st, NULL, true, false);
    } else {
      st->print("   No compile task");
    }
    st->cr();
  }
}

void JavaThread::print_name_on_error(outputStream* st, char *buf, int buflen) const {
  st->print("%s", get_thread_name_string(buf, buflen));
}

// Called by fatal error handler. The difference between this and
// JavaThread::print() is that we can't grab lock or allocate memory.
void JavaThread::print_on_error(outputStream* st, char *buf, int buflen) const {
  st->print("JavaThread \"%s\"", get_thread_name_string(buf, buflen));
  oop thread_obj = threadObj();
  if (thread_obj != NULL) {
    if (java_lang_Thread::is_daemon(thread_obj)) st->print(" daemon");
  }
  st->print(" [");
  st->print("%s", _get_thread_state_name(_thread_state));
  if (osthread()) {
    st->print(", id=%d", osthread()->thread_id());
  }
  st->print(", stack(" PTR_FORMAT "," PTR_FORMAT ")",
            p2i(stack_end()), p2i(stack_base()));
  st->print("]");

  ThreadsSMRSupport::print_info_on(this, st);
  return;
}

// Verification

static void frame_verify(frame* f, const RegisterMap *map) { f->verify(map); }

void JavaThread::verify() {
  // Verify oops in the thread.
  oops_do(&VerifyOopClosure::verify_oop, NULL);

  // Verify the stack frames.
  frames_do(frame_verify);
}

// CR 6300358 (sub-CR 2137150)
// Most callers of this method assume that it can't return NULL but a
// thread may not have a name whilst it is in the process of attaching to
// the VM - see CR 6412693, and there are places where a JavaThread can be
// seen prior to having it's threadObj set (eg JNI attaching threads and
// if vm exit occurs during initialization). These cases can all be accounted
// for such that this method never returns NULL.
const char* JavaThread::get_thread_name() const {
#ifdef ASSERT
  // early safepoints can hit while current thread does not yet have TLS
  if (!SafepointSynchronize::is_at_safepoint()) {
    Thread *cur = Thread::current();
    if (!(cur->is_Java_thread() && cur == this)) {
      // Current JavaThreads are allowed to get their own name without
      // the Threads_lock.
      assert_locked_or_safepoint(Threads_lock);
    }
  }
#endif // ASSERT
  return get_thread_name_string();
}

// Returns a non-NULL representation of this thread's name, or a suitable
// descriptive string if there is no set name
const char* JavaThread::get_thread_name_string(char* buf, int buflen) const {
  const char* name_str;
  oop thread_obj = threadObj();
  if (thread_obj != NULL) {
    oop name = java_lang_Thread::name(thread_obj);
    if (name != NULL) {
      if (buf == NULL) {
        name_str = java_lang_String::as_utf8_string(name);
      } else {
        name_str = java_lang_String::as_utf8_string(name, buf, buflen);
      }
    } else if (is_attaching_via_jni()) { // workaround for 6412693 - see 6404306
      name_str = "<no-name - thread is attaching>";
    } else {
      name_str = Thread::name();
    }
  } else {
    name_str = Thread::name();
  }
  assert(name_str != NULL, "unexpected NULL thread name");
  return name_str;
}


const char* JavaThread::get_threadgroup_name() const {
  debug_only(if (JavaThread::current() != this) assert_locked_or_safepoint(Threads_lock);)
  oop thread_obj = threadObj();
  if (thread_obj != NULL) {
    oop thread_group = java_lang_Thread::threadGroup(thread_obj);
    if (thread_group != NULL) {
      // ThreadGroup.name can be null
      return java_lang_ThreadGroup::name(thread_group);
    }
  }
  return NULL;
}

const char* JavaThread::get_parent_name() const {
  debug_only(if (JavaThread::current() != this) assert_locked_or_safepoint(Threads_lock);)
  oop thread_obj = threadObj();
  if (thread_obj != NULL) {
    oop thread_group = java_lang_Thread::threadGroup(thread_obj);
    if (thread_group != NULL) {
      oop parent = java_lang_ThreadGroup::parent(thread_group);
      if (parent != NULL) {
        // ThreadGroup.name can be null
        return java_lang_ThreadGroup::name(parent);
      }
    }
  }
  return NULL;
}

ThreadPriority JavaThread::java_priority() const {
  oop thr_oop = threadObj();
  if (thr_oop == NULL) return NormPriority; // Bootstrapping
  ThreadPriority priority = java_lang_Thread::priority(thr_oop);
  assert(MinPriority <= priority && priority <= MaxPriority, "sanity check");
  return priority;
}

void JavaThread::prepare(jobject jni_thread, ThreadPriority prio) {

  assert(Threads_lock->owner() == Thread::current(), "must have threads lock");
  // Link Java Thread object <-> C++ Thread

  // Get the C++ thread object (an oop) from the JNI handle (a jthread)
  // and put it into a new Handle.  The Handle "thread_oop" can then
  // be used to pass the C++ thread object to other methods.

  // Set the Java level thread object (jthread) field of the
  // new thread (a JavaThread *) to C++ thread object using the
  // "thread_oop" handle.

  // Set the thread field (a JavaThread *) of the
  // oop representing the java_lang_Thread to the new thread (a JavaThread *).

  Handle thread_oop(Thread::current(),
                    JNIHandles::resolve_non_null(jni_thread));
  assert(InstanceKlass::cast(thread_oop->klass())->is_linked(),
         "must be initialized");
  set_threadObj(thread_oop());
  java_lang_Thread::set_thread(thread_oop(), this);

  if (prio == NoPriority) {
    prio = java_lang_Thread::priority(thread_oop());
    assert(prio != NoPriority, "A valid priority should be present");
  }

  // Push the Java priority down to the native thread; needs Threads_lock
  Thread::set_priority(this, prio);

  // Add the new thread to the Threads list and set it in motion.
  // We must have threads lock in order to call Threads::add.
  // It is crucial that we do not block before the thread is
  // added to the Threads list for if a GC happens, then the java_thread oop
  // will not be visited by GC.
  Threads::add(this);
}

ThreadStatistics* JavaThread::get_thread_stat() const {
  return UseWispMonitor ? WispThread::current(const_cast<JavaThread*>(this))->_thread_stat : _thread_stat;
}

oop JavaThread::current_park_blocker() {
  // Support for JSR-166 locks
  oop thread_oop = threadObj();
  if (thread_oop != NULL &&
      JDK_Version::current().supports_thread_park_blocker()) {
    return java_lang_Thread::park_blocker(thread_oop);
  }
  return NULL;
}


void JavaThread::print_stack_on(outputStream* st) {
  if (!has_last_Java_frame()) return;
  ResourceMark rm;
  HandleMark   hm;

  RegisterMap reg_map(this);
  vframe* start_vf = last_java_vframe(&reg_map);
  int count = 0;
  for (vframe* f = start_vf; f != NULL; f = f->sender()) {
    if (f->is_java_frame()) {
      javaVFrame* jvf = javaVFrame::cast(f);
      java_lang_Throwable::print_stack_element(st, jvf->method(), jvf->bci());

      // Print out lock information
      if (JavaMonitorsInStackTrace) {
        jvf->print_lock_info_on(st, count);
      }
    } else {
      // Ignore non-Java frames
    }

    // Bail-out case for too deep stacks if MaxJavaStackTraceDepth > 0
    count++;
    if (MaxJavaStackTraceDepth > 0 && MaxJavaStackTraceDepth == count) return;
  }
}


// JVMTI PopFrame support
void JavaThread::popframe_preserve_args(ByteSize size_in_bytes, void* start) {
  assert(_popframe_preserved_args == NULL, "should not wipe out old PopFrame preserved arguments");
  if (in_bytes(size_in_bytes) != 0) {
    _popframe_preserved_args = NEW_C_HEAP_ARRAY(char, in_bytes(size_in_bytes), mtThread);
    _popframe_preserved_args_size = in_bytes(size_in_bytes);
    Copy::conjoint_jbytes(start, _popframe_preserved_args, _popframe_preserved_args_size);
  }
}

void* JavaThread::popframe_preserved_args() {
  return _popframe_preserved_args;
}

ByteSize JavaThread::popframe_preserved_args_size() {
  return in_ByteSize(_popframe_preserved_args_size);
}

WordSize JavaThread::popframe_preserved_args_size_in_words() {
  int sz = in_bytes(popframe_preserved_args_size());
  assert(sz % wordSize == 0, "argument size must be multiple of wordSize");
  return in_WordSize(sz / wordSize);
}

void JavaThread::popframe_free_preserved_args() {
  assert(_popframe_preserved_args != NULL, "should not free PopFrame preserved arguments twice");
  FREE_C_HEAP_ARRAY(char, (char*) _popframe_preserved_args);
  _popframe_preserved_args = NULL;
  _popframe_preserved_args_size = 0;
}

#ifndef PRODUCT

void JavaThread::trace_frames() {
  tty->print_cr("[Describe stack]");
  int frame_no = 1;
  for (StackFrameStream fst(this); !fst.is_done(); fst.next()) {
    tty->print("  %d. ", frame_no++);
    fst.current()->print_value_on(tty, this);
    tty->cr();
  }
}

class PrintAndVerifyOopClosure: public OopClosure {
 protected:
  template <class T> inline void do_oop_work(T* p) {
    oop obj = RawAccess<>::oop_load(p);
    if (obj == NULL) return;
    tty->print(INTPTR_FORMAT ": ", p2i(p));
    if (oopDesc::is_oop_or_null(obj)) {
      if (obj->is_objArray()) {
        tty->print_cr("valid objArray: " INTPTR_FORMAT, p2i(obj));
      } else {
        obj->print();
      }
    } else {
      tty->print_cr("invalid oop: " INTPTR_FORMAT, p2i(obj));
    }
    tty->cr();
  }
 public:
  virtual void do_oop(oop* p) { do_oop_work(p); }
  virtual void do_oop(narrowOop* p)  { do_oop_work(p); }
};


static void oops_print(frame* f, const RegisterMap *map) {
  PrintAndVerifyOopClosure print;
  f->print_value();
  f->oops_do(&print, NULL, (RegisterMap*)map);
}

// Print our all the locations that contain oops and whether they are
// valid or not.  This useful when trying to find the oldest frame
// where an oop has gone bad since the frame walk is from youngest to
// oldest.
void JavaThread::trace_oops() {
  tty->print_cr("[Trace oops]");
  frames_do(oops_print);
}


#ifdef ASSERT
// Print or validate the layout of stack frames
void JavaThread::print_frame_layout(int depth, bool validate_only) {
  ResourceMark rm;
  PRESERVE_EXCEPTION_MARK;
  FrameValues values;
  int frame_no = 0;
  for (StackFrameStream fst(this, false); !fst.is_done(); fst.next()) {
    fst.current()->describe(values, ++frame_no);
    if (depth == frame_no) break;
  }
  if (validate_only) {
    values.validate();
  } else {
    tty->print_cr("[Describe stack layout]");
    values.print(this);
  }
}
#endif

void JavaThread::trace_stack_from(vframe* start_vf) {
  ResourceMark rm;
  int vframe_no = 1;
  for (vframe* f = start_vf; f; f = f->sender()) {
    if (f->is_java_frame()) {
      javaVFrame::cast(f)->print_activation(vframe_no++);
    } else {
      f->print();
    }
    if (vframe_no > StackPrintLimit) {
      tty->print_cr("...<more frames>...");
      return;
    }
  }
}


void JavaThread::trace_stack() {
  if (!has_last_Java_frame()) return;
  ResourceMark rm;
  HandleMark   hm;
  RegisterMap reg_map(this);
  trace_stack_from(last_java_vframe(&reg_map));
}


#endif // PRODUCT


javaVFrame* JavaThread::last_java_vframe(RegisterMap *reg_map) {
  assert(reg_map != NULL, "a map must be given");
  frame f = last_frame();
  for (vframe* vf = vframe::new_vframe(&f, reg_map, this); vf; vf = vf->sender()) {
    if (vf->is_java_frame()) return javaVFrame::cast(vf);
  }
  return NULL;
}


Klass* JavaThread::security_get_caller_class(int depth) {
  vframeStream vfst(this);
  vfst.security_get_caller_frame(depth);
  if (!vfst.at_end()) {
    return vfst.method()->method_holder();
  }
  return NULL;
}

static void compiler_thread_entry(JavaThread* thread, TRAPS) {
  assert(thread->is_Compiler_thread(), "must be compiler thread");
  CompileBroker::compiler_thread_loop();
}

static void sweeper_thread_entry(JavaThread* thread, TRAPS) {
  NMethodSweeper::sweeper_loop();
}

// Create a CompilerThread
CompilerThread::CompilerThread(CompileQueue* queue,
                               CompilerCounters* counters)
                               : JavaThread(&compiler_thread_entry) {
  _env   = NULL;
  _log   = NULL;
  _task  = NULL;
  _queue = queue;
  _counters = counters;
  _buffer_blob = NULL;
  _compiler = NULL;

  // Compiler uses resource area for compilation, let's bias it to mtCompiler
  resource_area()->bias_to(mtCompiler);

#ifndef PRODUCT
  _ideal_graph_printer = NULL;
#endif
}

CompilerThread::~CompilerThread() {
  // Delete objects which were allocated on heap.
  delete _counters;
}

bool CompilerThread::can_call_java() const {
  return _compiler != NULL && _compiler->is_jvmci();
}

// Create sweeper thread
CodeCacheSweeperThread::CodeCacheSweeperThread()
: JavaThread(&sweeper_thread_entry) {
  _scanned_compiled_method = NULL;
}

void CodeCacheSweeperThread::oops_do(OopClosure* f, CodeBlobClosure* cf) {
  JavaThread::oops_do(f, cf);
  if (_scanned_compiled_method != NULL && cf != NULL) {
    // Safepoints can occur when the sweeper is scanning an nmethod so
    // process it here to make sure it isn't unloaded in the middle of
    // a scan.
    cf->do_code_blob(_scanned_compiled_method);
  }
}

void CodeCacheSweeperThread::nmethods_do(CodeBlobClosure* cf) {
  JavaThread::nmethods_do(cf);
  if (_scanned_compiled_method != NULL && cf != NULL) {
    // Safepoints can occur when the sweeper is scanning an nmethod so
    // process it here to make sure it isn't unloaded in the middle of
    // a scan.
    cf->do_code_blob(_scanned_compiled_method);
  }
}


// ======= Threads ========

// The Threads class links together all active threads, and provides
// operations over all threads. It is protected by the Threads_lock,
// which is also used in other global contexts like safepointing.
// ThreadsListHandles are used to safely perform operations on one
// or more threads without the risk of the thread exiting during the
// operation.
//
// Note: The Threads_lock is currently more widely used than we
// would like. We are actively migrating Threads_lock uses to other
// mechanisms in order to reduce Threads_lock contention.

JavaThread* Threads::_thread_list = NULL;
int         Threads::_number_of_threads = 0;
int         Threads::_number_of_non_daemon_threads = 0;
int         Threads::_return_code = 0;
int         Threads::_thread_claim_parity = 0;
size_t      JavaThread::_stack_size_at_create = 0;

#ifdef ASSERT
bool        Threads::_vm_complete = false;
#endif

static inline void *prefetch_and_load_ptr(void **addr, intx prefetch_interval) {
  Prefetch::read((void*)addr, prefetch_interval);
  return *addr;
}

// Possibly the ugliest for loop the world has seen. C++ does not allow
// multiple types in the declaration section of the for loop. In this case
// we are only dealing with pointers and hence can cast them. It looks ugly
// but macros are ugly and therefore it's fine to make things absurdly ugly.
#define DO_JAVA_THREADS(LIST, X)                                                                                          \
    for (JavaThread *MACRO_scan_interval = (JavaThread*)(uintptr_t)PrefetchScanIntervalInBytes,                           \
             *MACRO_list = (JavaThread*)(LIST),                                                                           \
             **MACRO_end = ((JavaThread**)((ThreadsList*)MACRO_list)->threads()) + ((ThreadsList*)MACRO_list)->length(),  \
             **MACRO_current_p = (JavaThread**)((ThreadsList*)MACRO_list)->threads(),                                     \
             *X = (JavaThread*)prefetch_and_load_ptr((void**)MACRO_current_p, (intx)MACRO_scan_interval);                 \
         MACRO_current_p != MACRO_end;                                                                                    \
         MACRO_current_p++,                                                                                               \
             X = (JavaThread*)prefetch_and_load_ptr((void**)MACRO_current_p, (intx)MACRO_scan_interval))

// All JavaThreads
#define ALL_JAVA_THREADS(X) DO_JAVA_THREADS(ThreadsSMRSupport::get_java_thread_list(), X)

// All NonJavaThreads (i.e., every non-JavaThread in the system).
void Threads::non_java_threads_do(ThreadClosure* tc) {
  NoSafepointVerifier nsv(!SafepointSynchronize::is_at_safepoint(), false);
  for (NonJavaThread::Iterator njti; !njti.end(); njti.step()) {
    tc->do_thread(njti.current());
  }
}

// All JavaThreads
void Threads::java_threads_do(ThreadClosure* tc) {
  assert_locked_or_safepoint(Threads_lock);
  // ALL_JAVA_THREADS iterates through all JavaThreads.
  ALL_JAVA_THREADS(p) {
    tc->do_thread(p);
  }
}

void Threads::java_threads_and_vm_thread_do(ThreadClosure* tc) {
  assert_locked_or_safepoint(Threads_lock);
  java_threads_do(tc);
  tc->do_thread(VMThread::vm_thread());
}

// All JavaThreads + all non-JavaThreads (i.e., every thread in the system).
void Threads::threads_do(ThreadClosure* tc) {
  assert_locked_or_safepoint(Threads_lock);
  java_threads_do(tc);
  non_java_threads_do(tc);
}

void Threads::possibly_parallel_threads_do(bool is_par, ThreadClosure* tc) {
  int cp = Threads::thread_claim_parity();
  ALL_JAVA_THREADS(p) {
    if (p->claim_oops_do(is_par, cp)) {
      tc->do_thread(p);
    }
  }
  VMThread* vmt = VMThread::vm_thread();
  if (vmt->claim_oops_do(is_par, cp)) {
    tc->do_thread(vmt);
  }
}

// The system initialization in the library has three phases.
//
// Phase 1: java.lang.System class initialization
//     java.lang.System is a primordial class loaded and initialized
//     by the VM early during startup.  java.lang.System.<clinit>
//     only does registerNatives and keeps the rest of the class
//     initialization work later until thread initialization completes.
//
//     System.initPhase1 initializes the system properties, the static
//     fields in, out, and err. Set up java signal handlers, OS-specific
//     system settings, and thread group of the main thread.
static void call_initPhase1(TRAPS) {
  Klass* klass =  SystemDictionary::resolve_or_fail(vmSymbols::java_lang_System(), true, CHECK);
  JavaValue result(T_VOID);
  JavaCalls::call_static(&result, klass, vmSymbols::initPhase1_name(),
                                         vmSymbols::void_method_signature(), CHECK);
}

// Phase 2. Module system initialization
//     This will initialize the module system.  Only java.base classes
//     can be loaded until phase 2 completes.
//
//     Call System.initPhase2 after the compiler initialization and jsr292
//     classes get initialized because module initialization runs a lot of java
//     code, that for performance reasons, should be compiled.  Also, this will
//     enable the startup code to use lambda and other language features in this
//     phase and onward.
//
//     After phase 2, The VM will begin search classes from -Xbootclasspath/a.
static void call_initPhase2(TRAPS) {
  TraceTime timer("Initialize module system", TRACETIME_LOG(Info, startuptime));

  Klass* klass = SystemDictionary::resolve_or_fail(vmSymbols::java_lang_System(), true, CHECK);

  JavaValue result(T_INT);
  JavaCallArguments args;
  args.push_int(DisplayVMOutputToStderr);
  args.push_int(log_is_enabled(Debug, init)); // print stack trace if exception thrown
  JavaCalls::call_static(&result, klass, vmSymbols::initPhase2_name(),
                                         vmSymbols::boolean_boolean_int_signature(), &args, CHECK);
  if (result.get_jint() != JNI_OK) {
    vm_exit_during_initialization(); // no message or exception
  }

  universe_post_module_init();
}

// Phase 3. final setup - set security manager, system class loader and TCCL
//
//     This will instantiate and set the security manager, set the system class
//     loader as well as the thread context class loader.  The security manager
//     and system class loader may be a custom class loaded from -Xbootclasspath/a,
//     other modules or the application's classpath.
static void call_initPhase3(TRAPS) {
  Klass* klass = SystemDictionary::resolve_or_fail(vmSymbols::java_lang_System(), true, CHECK);
  JavaValue result(T_VOID);
  JavaCalls::call_static(&result, klass, vmSymbols::initPhase3_name(),
                                         vmSymbols::void_method_signature(), CHECK);

  // VM.isBooted() is set in System.initPhase3(), and TenantContainer depends on that state
  if (MultiTenant) {
    // initialize com.alibaba.tenant.TenantContainer
    klass =  SystemDictionary::resolve_or_fail(vmSymbols::com_alibaba_tenant_TenantContainer(), true, CHECK);
    JavaCalls::call_static(&result, klass, vmSymbols::initializeTenantContainerClass_name(),
                                           vmSymbols::void_method_signature(), CHECK);
  }

  if (EnableCoroutine) {
    call_initializeWispClass(CHECK);
    call_startWispDaemons(THREAD);
    if (HAS_PENDING_EXCEPTION) {
      vm_exit_during_initialization(Handle(THREAD, PENDING_EXCEPTION));
    }
  }
}

void Threads::initialize_java_lang_classes(JavaThread* main_thread, TRAPS) {
  TraceTime timer("Initialize java.lang classes", TRACETIME_LOG(Info, startuptime));

  if (EagerXrunInit && Arguments::init_libraries_at_startup()) {
    create_vm_init_libraries();
  }

  initialize_class(vmSymbols::java_lang_String(), CHECK);

  // Inject CompactStrings value after the static initializers for String ran.
  java_lang_String::set_compact_strings(CompactStrings);

  // Initialize java_lang.System (needed before creating the thread)
  initialize_class(vmSymbols::java_lang_System(), CHECK);
  // The VM creates & returns objects of this class. Make sure it's initialized.
  initialize_class(vmSymbols::java_lang_Class(), CHECK);
  initialize_class(vmSymbols::java_lang_ThreadGroup(), CHECK);
  Handle thread_group = create_initial_thread_group(CHECK);
  Universe::set_main_thread_group(thread_group());
  initialize_class(vmSymbols::java_lang_Thread(), CHECK);
  oop thread_object = create_initial_thread(thread_group, main_thread, CHECK);
  main_thread->set_threadObj(thread_object);
  // Set thread status to running since main thread has
  // been started and running.
  java_lang_Thread::set_thread_status(thread_object,
                                      java_lang_Thread::RUNNABLE);

  // The VM creates objects of this class.
  initialize_class(vmSymbols::java_lang_Module(), CHECK);

  // The VM preresolves methods to these classes. Make sure that they get initialized
  initialize_class(vmSymbols::java_lang_reflect_Method(), CHECK);
  initialize_class(vmSymbols::java_lang_ref_Finalizer(), CHECK);

  // Phase 1 of the system initialization in the library, java.lang.System class initialization
  call_initPhase1(CHECK);

<<<<<<< HEAD
  if (EnableCoroutine) {
    initialize_class(vmSymbols::java_dyn_CoroutineSupport(), CHECK);
    Coroutine::initialize_coroutine_support((JavaThread*) THREAD);
  }
  // get the Java runtime name after java.lang.System is initialized
=======
  // get the Java runtime name, version, and vendor info after java.lang.System is initialized
>>>>>>> df2bf535
  JDK_Version::set_runtime_name(get_java_runtime_name(THREAD));
  JDK_Version::set_runtime_version(get_java_runtime_version(THREAD));
  JDK_Version::set_runtime_vendor_version(get_java_runtime_vendor_version(THREAD));
  JDK_Version::set_runtime_vendor_vm_bug_url(get_java_runtime_vendor_vm_bug_url(THREAD));

  if (MultiTenant && TenantThreadStop) {
    initialize_class(vmSymbols::com_alibaba_tenant_TenantDeathException(), CHECK);
  }

  // an instance of OutOfMemory exception has been allocated earlier
  initialize_class(vmSymbols::java_lang_OutOfMemoryError(), CHECK);
  initialize_class(vmSymbols::java_lang_NullPointerException(), CHECK);
  initialize_class(vmSymbols::java_lang_ClassCastException(), CHECK);
  initialize_class(vmSymbols::java_lang_ArrayStoreException(), CHECK);
  initialize_class(vmSymbols::java_lang_ArithmeticException(), CHECK);
  initialize_class(vmSymbols::java_lang_StackOverflowError(), CHECK);
  initialize_class(vmSymbols::java_lang_IllegalMonitorStateException(), CHECK);
  initialize_class(vmSymbols::java_lang_IllegalArgumentException(), CHECK);
}

void Threads::initialize_jsr292_core_classes(TRAPS) {
  TraceTime timer("Initialize java.lang.invoke classes", TRACETIME_LOG(Info, startuptime));

  initialize_class(vmSymbols::java_lang_invoke_MethodHandle(), CHECK);
  initialize_class(vmSymbols::java_lang_invoke_ResolvedMethodName(), CHECK);
  initialize_class(vmSymbols::java_lang_invoke_MemberName(), CHECK);
  initialize_class(vmSymbols::java_lang_invoke_MethodHandleNatives(), CHECK);
}

jint Threads::create_vm(JavaVMInitArgs* args, bool* canTryAgain) {
  extern void JDK_Version_init();

  // Preinitialize version info.
  VM_Version::early_initialize();

  // Check version
  if (!is_supported_jni_version(args->version)) return JNI_EVERSION;

  // Initialize library-based TLS
  ThreadLocalStorage::init();

  // Initialize the output stream module
  ostream_init();

  // Process java launcher properties.
  Arguments::process_sun_java_launcher_properties(args);

  // Initialize the os module
  os::init();

  // Record VM creation timing statistics
  TraceVmCreationTime create_vm_timer;
  create_vm_timer.start();

  // Initialize system properties.
  Arguments::init_system_properties();

  // So that JDK version can be used as a discriminator when parsing arguments
  JDK_Version_init();

  // Update/Initialize System properties after JDK version number is known
  Arguments::init_version_specific_system_properties();

  // Make sure to initialize log configuration *before* parsing arguments
  LogConfiguration::initialize(create_vm_timer.begin_time());

  // Parse arguments
  // Note: this internally calls os::init_container_support()
  jint parse_result = Arguments::parse(args);
  if (parse_result != JNI_OK) return parse_result;

  os::init_before_ergo();

  jint ergo_result = Arguments::apply_ergo();
  if (ergo_result != JNI_OK) return ergo_result;

  // Final check of all ranges after ergonomics which may change values.
  if (!JVMFlagRangeList::check_ranges()) {
    return JNI_EINVAL;
  }

  // Final check of all 'AfterErgo' constraints after ergonomics which may change values.
  bool constraint_result = JVMFlagConstraintList::check_constraints(JVMFlagConstraint::AfterErgo);
  if (!constraint_result) {
    return JNI_EINVAL;
  }

  JVMFlagWriteableList::mark_startup();

  if (PauseAtStartup) {
    os::pause();
  }

  HOTSPOT_VM_INIT_BEGIN();

  // Timing (must come after argument parsing)
  TraceTime timer("Create VM", TRACETIME_LOG(Info, startuptime));

  // Initialize the os module after parsing the args
  jint os_init_2_result = os::init_2();
  if (os_init_2_result != JNI_OK) return os_init_2_result;

#ifdef CAN_SHOW_REGISTERS_ON_ASSERT
  // Initialize assert poison page mechanism.
  if (ShowRegistersOnAssert) {
    initialize_assert_poison();
  }
#endif // CAN_SHOW_REGISTERS_ON_ASSERT

  SafepointMechanism::initialize();

  jint adjust_after_os_result = Arguments::adjust_after_os();
  if (adjust_after_os_result != JNI_OK) return adjust_after_os_result;

  // Initialize output stream logging
  ostream_init_log();

  // Convert -Xrun to -agentlib: if there is no JVM_OnLoad
  // Must be before create_vm_init_agents()
  if (Arguments::init_libraries_at_startup()) {
    convert_vm_init_libraries_to_agents();
  }

  // Launch -agentlib/-agentpath and converted -Xrun agents
  if (Arguments::init_agents_at_startup()) {
    create_vm_init_agents();
  }

  // Initialize Threads state
  _thread_list = NULL;
  _number_of_threads = 0;
  _number_of_non_daemon_threads = 0;

  // Initialize global data structures and create system classes in heap
  vm_init_globals();

#if INCLUDE_JVMCI
  if (JVMCICounterSize > 0) {
    JavaThread::_jvmci_old_thread_counters = NEW_C_HEAP_ARRAY(jlong, JVMCICounterSize, mtInternal);
    memset(JavaThread::_jvmci_old_thread_counters, 0, sizeof(jlong) * JVMCICounterSize);
  } else {
    JavaThread::_jvmci_old_thread_counters = NULL;
  }
#endif // INCLUDE_JVMCI

  // Attach the main thread to this os thread
  JavaThread* main_thread = new JavaThread();
  main_thread->set_thread_state(_thread_in_vm);
  main_thread->initialize_thread_current();
  // must do this before set_active_handles
  main_thread->record_stack_base_and_size();
  main_thread->register_thread_stack_with_NMT();
  if (EnableCoroutine) {
    main_thread->initialize_coroutine_support();
  }

  main_thread->set_active_handles(JNIHandleBlock::allocate_block());

  if (!main_thread->set_as_starting_thread()) {
    vm_shutdown_during_initialization(
                                      "Failed necessary internal allocation. Out of swap space");
    main_thread->smr_delete();
    *canTryAgain = false; // don't let caller call JNI_CreateJavaVM again
    return JNI_ENOMEM;
  }

  // Enable guard page *after* os::create_main_thread(), otherwise it would
  // crash Linux VM, see notes in os_linux.cpp.
  main_thread->create_stack_guard_pages();

  // Initialize Java-Level synchronization subsystem
  ObjectMonitor::Initialize();

  // Initialize global modules
  jint status = init_globals();
  if (status != JNI_OK) {
    main_thread->smr_delete();
    *canTryAgain = false; // don't let caller call JNI_CreateJavaVM again
    return status;
  }

  JFR_ONLY(Jfr::on_create_vm_1();)

  // Should be done after the heap is fully created
  main_thread->cache_global_variables();

  HandleMark hm;

  { MutexLocker mu(Threads_lock);
    Threads::add(main_thread);
  }

  // Any JVMTI raw monitors entered in onload will transition into
  // real raw monitor. VM is setup enough here for raw monitor enter.
  JvmtiExport::transition_pending_onload_raw_monitors();

  // Create the VMThread
  { TraceTime timer("Start VMThread", TRACETIME_LOG(Info, startuptime));

  VMThread::create();
    Thread* vmthread = VMThread::vm_thread();

    if (!os::create_thread(vmthread, os::vm_thread)) {
      vm_exit_during_initialization("Cannot create VM thread. "
                                    "Out of system resources.");
    }

    // Wait for the VM thread to become ready, and VMThread::run to initialize
    // Monitors can have spurious returns, must always check another state flag
    {
      MutexLocker ml(Notify_lock);
      os::start_thread(vmthread);
      while (vmthread->active_handles() == NULL) {
        Notify_lock->wait();
      }
    }
  }

  assert(Universe::is_fully_initialized(), "not initialized");
  if (VerifyDuringStartup) {
    // Make sure we're starting with a clean slate.
    VM_Verify verify_op;
    VMThread::execute(&verify_op);
  }

  // We need this to update the java.vm.info property in case any flags used
  // to initially define it have been changed. This is needed for both CDS and
  // AOT, since UseSharedSpaces and UseAOT may be changed after java.vm.info
  // is initially computed. See Abstract_VM_Version::vm_info_string().
  // This update must happen before we initialize the java classes, but
  // after any initialization logic that might modify the flags.
  Arguments::update_vm_info_property(VM_Version::vm_info_string());

  Thread* THREAD = Thread::current();

  // Always call even when there are not JVMTI environments yet, since environments
  // may be attached late and JVMTI must track phases of VM execution
  JvmtiExport::enter_early_start_phase();

  // Notify JVMTI agents that VM has started (JNI is up) - nop if no agents.
  JvmtiExport::post_early_vm_start();

  initialize_java_lang_classes(main_thread, CHECK_JNI_ERR);

  quicken_jni_functions();

  // No more stub generation allowed after that point.
  StubCodeDesc::freeze();

  // Set flag that basic initialization has completed. Used by exceptions and various
  // debug stuff, that does not work until all basic classes have been initialized.
  set_init_completed();

  LogConfiguration::post_initialize();
  Metaspace::post_initialize();

  HOTSPOT_VM_INIT_END();

  // record VM initialization completion time
#if INCLUDE_MANAGEMENT
  Management::record_vm_init_completed();
#endif // INCLUDE_MANAGEMENT

  // Signal Dispatcher needs to be started before VMInit event is posted
  os::initialize_jdk_signal_support(CHECK_JNI_ERR);

  // Start Attach Listener if +StartAttachListener or it can't be started lazily
  if (!DisableAttachMechanism) {
    AttachListener::vm_start();
    if (StartAttachListener || AttachListener::init_at_startup()) {
      AttachListener::init();
    }
  }

  // Launch -Xrun agents
  // Must be done in the JVMTI live phase so that for backward compatibility the JDWP
  // back-end can launch with -Xdebug -Xrunjdwp.
  if (!EagerXrunInit && Arguments::init_libraries_at_startup()) {
    create_vm_init_libraries();
  }

  if (CleanChunkPoolAsync) {
    Chunk::start_chunk_pool_cleaner_task();
  }

  // initialize compiler(s)
#if defined(COMPILER1) || COMPILER2_OR_JVMCI
#if INCLUDE_JVMCI
  bool force_JVMCI_intialization = false;
  if (EnableJVMCI) {
    // Initialize JVMCI eagerly when it is explicitly requested.
    // Or when JVMCIPrintProperties is enabled.
    // The JVMCI Java initialization code will read this flag and
    // do the printing if it's set.
    force_JVMCI_intialization = EagerJVMCI || JVMCIPrintProperties;

    if (!force_JVMCI_intialization) {
      // 8145270: Force initialization of JVMCI runtime otherwise requests for blocking
      // compilations via JVMCI will not actually block until JVMCI is initialized.
      force_JVMCI_intialization = UseJVMCICompiler && (!UseInterpreter || !BackgroundCompilation);
    }
  }
#endif
  CompileBroker::compilation_init_phase1(CHECK_JNI_ERR);
  // Postpone completion of compiler initialization to after JVMCI
  // is initialized to avoid timeouts of blocking compilations.
  if (JVMCI_ONLY(!force_JVMCI_intialization) NOT_JVMCI(true)) {
    CompileBroker::compilation_init_phase2();
  }
#endif

  // Pre-initialize some JSR292 core classes to avoid deadlock during class loading.
  // It is done after compilers are initialized, because otherwise compilations of
  // signature polymorphic MH intrinsics can be missed
  // (see SystemDictionary::find_method_handle_intrinsic).
  initialize_jsr292_core_classes(CHECK_JNI_ERR);

  // This will initialize the module system.  Only java.base classes can be
  // loaded until phase 2 completes
  call_initPhase2(CHECK_JNI_ERR);

  JFR_ONLY(Jfr::on_create_vm_2();)

  // Always call even when there are not JVMTI environments yet, since environments
  // may be attached late and JVMTI must track phases of VM execution
  JvmtiExport::enter_start_phase();

  // Notify JVMTI agents that VM has started (JNI is up) - nop if no agents.
  JvmtiExport::post_vm_start();

  // Final system initialization including security manager and system class loader
  call_initPhase3(CHECK_JNI_ERR);

  // cache the system and platform class loaders
  SystemDictionary::compute_java_loaders(CHECK_JNI_ERR);

#if INCLUDE_CDS
  if (DumpSharedSpaces) {
    // capture the module path info from the ModuleEntryTable
    ClassLoader::initialize_module_path(THREAD);
  }
#endif

#if INCLUDE_JVMCI
  if (force_JVMCI_intialization) {
    JVMCIRuntime::force_initialization(CHECK_JNI_ERR);
    CompileBroker::compilation_init_phase2();
  }
#endif

  // Always call even when there are not JVMTI environments yet, since environments
  // may be attached late and JVMTI must track phases of VM execution
  JvmtiExport::enter_live_phase();

  // Notify JVMTI agents that VM initialization is complete - nop if no agents.
  JvmtiExport::post_vm_initialized();

  JFR_ONLY(Jfr::on_create_vm_3();)

#if INCLUDE_MANAGEMENT
  Management::initialize(THREAD);

  if (HAS_PENDING_EXCEPTION) {
    // management agent fails to start possibly due to
    // configuration problem and is responsible for printing
    // stack trace if appropriate. Simply exit VM.
    vm_exit(1);
  }
#endif // INCLUDE_MANAGEMENT

  if (MemProfiling)                   MemProfiler::engage();
  StatSampler::engage();
  if (CheckJNICalls)                  JniPeriodicChecker::engage();

  BiasedLocking::init();

#if INCLUDE_RTM_OPT
  RTMLockingCounters::init();
#endif

  if (JDK_Version::current().post_vm_init_hook_enabled()) {
    call_postVMInitHook(THREAD);
    // The Java side of PostVMInitHook.run must deal with all
    // exceptions and provide means of diagnosis.
    if (HAS_PENDING_EXCEPTION) {
      CLEAR_PENDING_EXCEPTION;
    }
  }

  {
    MutexLocker ml(PeriodicTask_lock);
    // Make sure the WatcherThread can be started by WatcherThread::start()
    // or by dynamic enrollment.
    WatcherThread::make_startable();
    // Start up the WatcherThread if there are any periodic tasks
    // NOTE:  All PeriodicTasks should be registered by now. If they
    //   aren't, late joiners might appear to start slowly (we might
    //   take a while to process their first tick).
    if (PeriodicTask::num_tasks() > 0) {
      WatcherThread::start();
    }
  }

  create_vm_timer.end();
#ifdef ASSERT
  _vm_complete = true;
#endif

  if (DumpSharedSpaces) {
    MetaspaceShared::preload_and_dump(CHECK_JNI_ERR);
    ShouldNotReachHere();
  }

  // initialize com.alibaba.tenant.JGroup, has to be done after full vm init
  if (MultiTenant && (TenantCpuThrottling || TenantCpuAccounting)) {
    Klass* klass =  SystemDictionary::resolve_or_fail(vmSymbols::com_alibaba_tenant_JGroup(), true, CHECK_JNI_ERR);
    JavaValue result(T_VOID);
    JavaCalls::call_static(&result, klass, vmSymbols::initializeJGroupClass_name(),
                                           vmSymbols::void_method_signature(), CHECK_JNI_ERR);
  }

  return JNI_OK;
}

// type for the Agent_OnLoad and JVM_OnLoad entry points
extern "C" {
  typedef jint (JNICALL *OnLoadEntry_t)(JavaVM *, char *, void *);
}
// Find a command line agent library and return its entry point for
//         -agentlib:  -agentpath:   -Xrun
// num_symbol_entries must be passed-in since only the caller knows the number of symbols in the array.
static OnLoadEntry_t lookup_on_load(AgentLibrary* agent,
                                    const char *on_load_symbols[],
                                    size_t num_symbol_entries) {
  OnLoadEntry_t on_load_entry = NULL;
  void *library = NULL;

  if (!agent->valid()) {
    char buffer[JVM_MAXPATHLEN];
    char ebuf[1024] = "";
    const char *name = agent->name();
    const char *msg = "Could not find agent library ";

    // First check to see if agent is statically linked into executable
    if (os::find_builtin_agent(agent, on_load_symbols, num_symbol_entries)) {
      library = agent->os_lib();
    } else if (agent->is_absolute_path()) {
      library = os::dll_load(name, ebuf, sizeof ebuf);
      if (library == NULL) {
        const char *sub_msg = " in absolute path, with error: ";
        size_t len = strlen(msg) + strlen(name) + strlen(sub_msg) + strlen(ebuf) + 1;
        char *buf = NEW_C_HEAP_ARRAY(char, len, mtThread);
        jio_snprintf(buf, len, "%s%s%s%s", msg, name, sub_msg, ebuf);
        // If we can't find the agent, exit.
        vm_exit_during_initialization(buf, NULL);
        FREE_C_HEAP_ARRAY(char, buf);
      }
    } else {
      // Try to load the agent from the standard dll directory
      if (os::dll_locate_lib(buffer, sizeof(buffer), Arguments::get_dll_dir(),
                             name)) {
        library = os::dll_load(buffer, ebuf, sizeof ebuf);
      }
      if (library == NULL) { // Try the library path directory.
        if (os::dll_build_name(buffer, sizeof(buffer), name)) {
          library = os::dll_load(buffer, ebuf, sizeof ebuf);
        }
        if (library == NULL) {
          const char *sub_msg = " on the library path, with error: ";
          const char *sub_msg2 = "\nModule java.instrument may be missing from runtime image.";

          size_t len = strlen(msg) + strlen(name) + strlen(sub_msg) +
                       strlen(ebuf) + strlen(sub_msg2) + 1;
          char *buf = NEW_C_HEAP_ARRAY(char, len, mtThread);
          if (!agent->is_instrument_lib()) {
            jio_snprintf(buf, len, "%s%s%s%s", msg, name, sub_msg, ebuf);
          } else {
            jio_snprintf(buf, len, "%s%s%s%s%s", msg, name, sub_msg, ebuf, sub_msg2);
          }
          // If we can't find the agent, exit.
          vm_exit_during_initialization(buf, NULL);
          FREE_C_HEAP_ARRAY(char, buf);
        }
      }
    }
    agent->set_os_lib(library);
    agent->set_valid();
  }

  // Find the OnLoad function.
  on_load_entry =
    CAST_TO_FN_PTR(OnLoadEntry_t, os::find_agent_function(agent,
                                                          false,
                                                          on_load_symbols,
                                                          num_symbol_entries));
  return on_load_entry;
}

// Find the JVM_OnLoad entry point
static OnLoadEntry_t lookup_jvm_on_load(AgentLibrary* agent) {
  const char *on_load_symbols[] = JVM_ONLOAD_SYMBOLS;
  return lookup_on_load(agent, on_load_symbols, sizeof(on_load_symbols) / sizeof(char*));
}

// Find the Agent_OnLoad entry point
static OnLoadEntry_t lookup_agent_on_load(AgentLibrary* agent) {
  const char *on_load_symbols[] = AGENT_ONLOAD_SYMBOLS;
  return lookup_on_load(agent, on_load_symbols, sizeof(on_load_symbols) / sizeof(char*));
}

// For backwards compatibility with -Xrun
// Convert libraries with no JVM_OnLoad, but which have Agent_OnLoad to be
// treated like -agentpath:
// Must be called before agent libraries are created
void Threads::convert_vm_init_libraries_to_agents() {
  AgentLibrary* agent;
  AgentLibrary* next;

  for (agent = Arguments::libraries(); agent != NULL; agent = next) {
    next = agent->next();  // cache the next agent now as this agent may get moved off this list
    OnLoadEntry_t on_load_entry = lookup_jvm_on_load(agent);

    // If there is an JVM_OnLoad function it will get called later,
    // otherwise see if there is an Agent_OnLoad
    if (on_load_entry == NULL) {
      on_load_entry = lookup_agent_on_load(agent);
      if (on_load_entry != NULL) {
        // switch it to the agent list -- so that Agent_OnLoad will be called,
        // JVM_OnLoad won't be attempted and Agent_OnUnload will
        Arguments::convert_library_to_agent(agent);
      } else {
        vm_exit_during_initialization("Could not find JVM_OnLoad or Agent_OnLoad function in the library", agent->name());
      }
    }
  }
}

// Create agents for -agentlib:  -agentpath:  and converted -Xrun
// Invokes Agent_OnLoad
// Called very early -- before JavaThreads exist
void Threads::create_vm_init_agents() {
  extern struct JavaVM_ main_vm;
  AgentLibrary* agent;

  JvmtiExport::enter_onload_phase();

  for (agent = Arguments::agents(); agent != NULL; agent = agent->next()) {
    OnLoadEntry_t  on_load_entry = lookup_agent_on_load(agent);

    if (on_load_entry != NULL) {
      // Invoke the Agent_OnLoad function
      jint err = (*on_load_entry)(&main_vm, agent->options(), NULL);
      if (err != JNI_OK) {
        vm_exit_during_initialization("agent library failed to init", agent->name());
      }
    } else {
      vm_exit_during_initialization("Could not find Agent_OnLoad function in the agent library", agent->name());
    }
  }
  JvmtiExport::enter_primordial_phase();
}

extern "C" {
  typedef void (JNICALL *Agent_OnUnload_t)(JavaVM *);
}

void Threads::shutdown_vm_agents() {
  // Send any Agent_OnUnload notifications
  const char *on_unload_symbols[] = AGENT_ONUNLOAD_SYMBOLS;
  size_t num_symbol_entries = ARRAY_SIZE(on_unload_symbols);
  extern struct JavaVM_ main_vm;
  for (AgentLibrary* agent = Arguments::agents(); agent != NULL; agent = agent->next()) {

    // Find the Agent_OnUnload function.
    Agent_OnUnload_t unload_entry = CAST_TO_FN_PTR(Agent_OnUnload_t,
                                                   os::find_agent_function(agent,
                                                   false,
                                                   on_unload_symbols,
                                                   num_symbol_entries));

    // Invoke the Agent_OnUnload function
    if (unload_entry != NULL) {
      JavaThread* thread = JavaThread::current();
      ThreadToNativeFromVM ttn(thread);
      HandleMark hm(thread);
      (*unload_entry)(&main_vm);
    }
  }
}

// Called for after the VM is initialized for -Xrun libraries which have not been converted to agent libraries
// Invokes JVM_OnLoad
void Threads::create_vm_init_libraries() {
  extern struct JavaVM_ main_vm;
  AgentLibrary* agent;

  for (agent = Arguments::libraries(); agent != NULL; agent = agent->next()) {
    OnLoadEntry_t on_load_entry = lookup_jvm_on_load(agent);

    if (on_load_entry != NULL) {
      // Invoke the JVM_OnLoad function
      JavaThread* thread = JavaThread::current();
      ThreadToNativeFromVM ttn(thread);
      HandleMark hm(thread);
      jint err = (*on_load_entry)(&main_vm, agent->options(), NULL);
      if (err != JNI_OK) {
        vm_exit_during_initialization("-Xrun library failed to init", agent->name());
      }
    } else {
      vm_exit_during_initialization("Could not find JVM_OnLoad function in -Xrun library", agent->name());
    }
  }
}


// Last thread running calls java.lang.Shutdown.shutdown()
void JavaThread::invoke_shutdown_hooks() {
  HandleMark hm(this);

  // We could get here with a pending exception, if so clear it now.
  if (this->has_pending_exception()) {
    this->clear_pending_exception();
  }

  EXCEPTION_MARK;
  Klass* shutdown_klass =
    SystemDictionary::resolve_or_null(vmSymbols::java_lang_Shutdown(),
                                      THREAD);
  if (shutdown_klass != NULL) {
    // SystemDictionary::resolve_or_null will return null if there was
    // an exception.  If we cannot load the Shutdown class, just don't
    // call Shutdown.shutdown() at all.  This will mean the shutdown hooks
    // won't be run.  Note that if a shutdown hook was registered,
    // the Shutdown class would have already been loaded
    // (Runtime.addShutdownHook will load it).
    JavaValue result(T_VOID);
    JavaCalls::call_static(&result,
                           shutdown_klass,
                           vmSymbols::shutdown_method_name(),
                           vmSymbols::void_method_signature(),
                           THREAD);
  }
  CLEAR_PENDING_EXCEPTION;
}

// Threads::destroy_vm() is normally called from jni_DestroyJavaVM() when
// the program falls off the end of main(). Another VM exit path is through
// vm_exit() when the program calls System.exit() to return a value or when
// there is a serious error in VM. The two shutdown paths are not exactly
// the same, but they share Shutdown.shutdown() at Java level and before_exit()
// and VM_Exit op at VM level.
//
// Shutdown sequence:
//   + Shutdown native memory tracking if it is on
//   + Wait until we are the last non-daemon thread to execute
//     <-- every thing is still working at this moment -->
//   + Call java.lang.Shutdown.shutdown(), which will invoke Java level
//        shutdown hooks
//   + Call before_exit(), prepare for VM exit
//      > run VM level shutdown hooks (they are registered through JVM_OnExit(),
//        currently the only user of this mechanism is File.deleteOnExit())
//      > stop StatSampler, watcher thread, CMS threads,
//        post thread end and vm death events to JVMTI,
//        stop signal thread
//   + Call JavaThread::exit(), it will:
//      > release JNI handle blocks, remove stack guard pages
//      > remove this thread from Threads list
//     <-- no more Java code from this thread after this point -->
//   + Stop VM thread, it will bring the remaining VM to a safepoint and stop
//     the compiler threads at safepoint
//     <-- do not use anything that could get blocked by Safepoint -->
//   + Disable tracing at JNI/JVM barriers
//   + Set _vm_exited flag for threads that are still running native code
//   + Call exit_globals()
//      > deletes tty
//      > deletes PerfMemory resources
//   + Delete this thread
//   + Return to caller

bool Threads::destroy_vm() {
  JavaThread* thread = JavaThread::current();

#ifdef ASSERT
  _vm_complete = false;
#endif
  // Wait until we are the last non-daemon thread to execute
  { MutexLocker nu(Threads_lock);
    while (Threads::number_of_non_daemon_threads() > 1)
      // This wait should make safepoint checks, wait without a timeout,
      // and wait as a suspend-equivalent condition.
      Threads_lock->wait(!Mutex::_no_safepoint_check_flag, 0,
                         Mutex::_as_suspend_equivalent_flag);
  }

  EventShutdown e;
  if (e.should_commit()) {
    e.set_reason("No remaining non-daemon Java threads");
    e.commit();
  }

  // Hang forever on exit if we are reporting an error.
  if (ShowMessageBoxOnError && VMError::is_error_reported()) {
    os::infinite_sleep();
  }
  os::wait_for_keypress_at_exit();

  // run Java level shutdown hooks
  thread->invoke_shutdown_hooks();

  // invoke JGroup.destroyJGroupClass!
  if (MultiTenant && (TenantCpuThrottling || TenantCpuAccounting)) {
    EXCEPTION_MARK;
    Klass* klass =  SystemDictionary::resolve_or_null(vmSymbols::com_alibaba_tenant_JGroup(), THREAD);
    if (klass != NULL) {
      JavaValue result(T_VOID);
      JavaCalls::call_static(&result,
                             klass,
                             vmSymbols::destroyJGroupClass_name(),
                             vmSymbols::void_method_signature(),
                             THREAD);
    }
  }

  before_exit(thread);

  thread->exit(true);

  // Stop VM thread.
  {
    // 4945125 The vm thread comes to a safepoint during exit.
    // GC vm_operations can get caught at the safepoint, and the
    // heap is unparseable if they are caught. Grab the Heap_lock
    // to prevent this. The GC vm_operations will not be able to
    // queue until after the vm thread is dead. After this point,
    // we'll never emerge out of the safepoint before the VM exits.

    MutexLocker ml(Heap_lock);

    VMThread::wait_for_vm_thread_exit();
    assert(SafepointSynchronize::is_at_safepoint(), "VM thread should exit at Safepoint");
    VMThread::destroy();
  }

  // Now, all Java threads are gone except daemon threads. Daemon threads
  // running Java code or in VM are stopped by the Safepoint. However,
  // daemon threads executing native code are still running.  But they
  // will be stopped at native=>Java/VM barriers. Note that we can't
  // simply kill or suspend them, as it is inherently deadlock-prone.

  VM_Exit::set_vm_exited();

  // Clean up ideal graph printers after the VMThread has started
  // the final safepoint which will block all the Compiler threads.
  // Note that this Thread has already logically exited so the
  // clean_up() function's use of a JavaThreadIteratorWithHandle
  // would be a problem except set_vm_exited() has remembered the
  // shutdown thread which is granted a policy exception.
#if defined(COMPILER2) && !defined(PRODUCT)
  IdealGraphPrinter::clean_up();
#endif

  notify_vm_shutdown();

  // exit_globals() will delete tty
  exit_globals();

  // We are after VM_Exit::set_vm_exited() so we can't call
  // thread->smr_delete() or we will block on the Threads_lock.
  // Deleting the shutdown thread here is safe because another
  // JavaThread cannot have an active ThreadsListHandle for
  // this JavaThread.
  delete thread;

#if INCLUDE_JVMCI
  if (JVMCICounterSize > 0) {
    FREE_C_HEAP_ARRAY(jlong, JavaThread::_jvmci_old_thread_counters);
  }
#endif

  LogConfiguration::finalize();

  return true;
}


jboolean Threads::is_supported_jni_version_including_1_1(jint version) {
  if (version == JNI_VERSION_1_1) return JNI_TRUE;
  return is_supported_jni_version(version);
}


jboolean Threads::is_supported_jni_version(jint version) {
  if (version == JNI_VERSION_1_2) return JNI_TRUE;
  if (version == JNI_VERSION_1_4) return JNI_TRUE;
  if (version == JNI_VERSION_1_6) return JNI_TRUE;
  if (version == JNI_VERSION_1_8) return JNI_TRUE;
  if (version == JNI_VERSION_9) return JNI_TRUE;
  if (version == JNI_VERSION_10) return JNI_TRUE;
  return JNI_FALSE;
}


void Threads::add(JavaThread* p, bool force_daemon) {
  // The threads lock must be owned at this point
  assert(Threads_lock->owned_by_self(), "must have threads lock");

  BarrierSet::barrier_set()->on_thread_attach(p);

  p->set_next(_thread_list);
  _thread_list = p;

  // Once a JavaThread is added to the Threads list, smr_delete() has
  // to be used to delete it. Otherwise we can just delete it directly.
  p->set_on_thread_list();

  _number_of_threads++;
  oop threadObj = p->threadObj();
  bool daemon = true;
  // Bootstrapping problem: threadObj can be null for initial
  // JavaThread (or for threads attached via JNI)
  if ((!force_daemon) && !is_daemon((threadObj))) {
    _number_of_non_daemon_threads++;
    daemon = false;
  }

  ThreadService::add_thread(p, daemon);

  // Maintain fast thread list
  ThreadsSMRSupport::add_thread(p);

  // Possible GC point.
  Events::log(p, "Thread added: " INTPTR_FORMAT, p2i(p));
}

void Threads::remove(JavaThread* p) {

  // Reclaim the objectmonitors from the omInUseList and omFreeList of the moribund thread.
  ObjectSynchronizer::omFlush(p);

  // Extra scope needed for Thread_lock, so we can check
  // that we do not remove thread without safepoint code notice
  { MutexLocker ml(Threads_lock);

    assert(ThreadsSMRSupport::get_java_thread_list()->includes(p), "p must be present");

    // Maintain fast thread list
    ThreadsSMRSupport::remove_thread(p);

    JavaThread* current = _thread_list;
    JavaThread* prev    = NULL;

    while (current != p) {
      prev    = current;
      current = current->next();
    }

    if (prev) {
      prev->set_next(current->next());
    } else {
      _thread_list = p->next();
    }

    _number_of_threads--;
    oop threadObj = p->threadObj();
    bool daemon = true;
    if (!is_daemon(threadObj)) {
      _number_of_non_daemon_threads--;
      daemon = false;

      // Only one thread left, do a notify on the Threads_lock so a thread waiting
      // on destroy_vm will wake up.
      if (number_of_non_daemon_threads() == 1) {
        Threads_lock->notify_all();
      }
    }
    ThreadService::remove_thread(p, daemon);

    // Make sure that safepoint code disregard this thread. This is needed since
    // the thread might mess around with locks after this point. This can cause it
    // to do callbacks into the safepoint code. However, the safepoint code is not aware
    // of this thread since it is removed from the queue.
    p->set_terminated_value();
  } // unlock Threads_lock

  // Since Events::log uses a lock, we grab it outside the Threads_lock
  Events::log(p, "Thread exited: " INTPTR_FORMAT, p2i(p));
}

// Operations on the Threads list for GC.  These are not explicitly locked,
// but the garbage collector must provide a safe context for them to run.
// In particular, these things should never be called when the Threads_lock
// is held by some other thread. (Note: the Safepoint abstraction also
// uses the Threads_lock to guarantee this property. It also makes sure that
// all threads gets blocked when exiting or starting).

void Threads::oops_do(OopClosure* f, CodeBlobClosure* cf) {
  ALL_JAVA_THREADS(p) {
    p->oops_do(f, cf);
  }
  VMThread::vm_thread()->oops_do(f, cf);
}

void Threads::change_thread_claim_parity() {
  // Set the new claim parity.
  assert(_thread_claim_parity >= 0 && _thread_claim_parity <= 2,
         "Not in range.");
  _thread_claim_parity++;
  if (_thread_claim_parity == 3) _thread_claim_parity = 1;
  assert(_thread_claim_parity >= 1 && _thread_claim_parity <= 2,
         "Not in range.");
}

#ifdef ASSERT
void Threads::assert_all_threads_claimed() {
  ALL_JAVA_THREADS(p) {
    const int thread_parity = p->oops_do_parity();
    assert((thread_parity == _thread_claim_parity),
           "Thread " PTR_FORMAT " has incorrect parity %d != %d", p2i(p), thread_parity, _thread_claim_parity);
  }
  VMThread* vmt = VMThread::vm_thread();
  const int thread_parity = vmt->oops_do_parity();
  assert((thread_parity == _thread_claim_parity),
         "VMThread " PTR_FORMAT " has incorrect parity %d != %d", p2i(vmt), thread_parity, _thread_claim_parity);
}
#endif // ASSERT

class ParallelOopsDoThreadClosure : public ThreadClosure {
private:
  OopClosure* _f;
  CodeBlobClosure* _cf;
public:
  ParallelOopsDoThreadClosure(OopClosure* f, CodeBlobClosure* cf) : _f(f), _cf(cf) {}
  void do_thread(Thread* t) {
    t->oops_do(_f, _cf);
  }
};

void Threads::possibly_parallel_oops_do(bool is_par, OopClosure* f, CodeBlobClosure* cf) {
  ParallelOopsDoThreadClosure tc(f, cf);
  possibly_parallel_threads_do(is_par, &tc);
}

void Threads::nmethods_do(CodeBlobClosure* cf) {
  ALL_JAVA_THREADS(p) {
    // This is used by the code cache sweeper to mark nmethods that are active
    // on the stack of a Java thread. Ignore the sweeper thread itself to avoid
    // marking CodeCacheSweeperThread::_scanned_compiled_method as active.
    if(!p->is_Code_cache_sweeper_thread()) {
      if (UseAppAOT) {
        p->compiledMethods_do(cf);
      } else {
        p->nmethods_do(cf);
      }
    }
  }
}

void Threads::metadata_do(void f(Metadata*)) {
  ALL_JAVA_THREADS(p) {
    p->metadata_do(f);
  }
}

class ThreadHandlesClosure : public ThreadClosure {
  void (*_f)(Metadata*);
 public:
  ThreadHandlesClosure(void f(Metadata*)) : _f(f) {}
  virtual void do_thread(Thread* thread) {
    thread->metadata_handles_do(_f);
  }
};

void Threads::metadata_handles_do(void f(Metadata*)) {
  // Only walk the Handles in Thread.
  ThreadHandlesClosure handles_closure(f);
  threads_do(&handles_closure);
}

void Threads::deoptimized_wrt_marked_nmethods() {
  ALL_JAVA_THREADS(p) {
    p->deoptimized_wrt_marked_nmethods();
  }
}


// Get count Java threads that are waiting to enter the specified monitor.
GrowableArray<JavaThread*>* Threads::get_pending_threads(ThreadsList * t_list,
                                                         int count,
                                                         address monitor) {
  GrowableArray<JavaThread*>* result = new GrowableArray<JavaThread*>(count);

  int i = 0;
  DO_JAVA_THREADS(t_list, p) {
    if (!p->can_call_java()) continue;

    address pending = (address)p->current_pending_monitor();
    if (pending == monitor) {             // found a match
      if (i < count) result->append(p);   // save the first count matches
      i++;
    }
  }

  return result;
}


JavaThread *Threads::owning_thread_from_monitor_owner(ThreadsList * t_list,
                                                      address owner) {
  // NULL owner means not locked so we can skip the search
  if (owner == NULL) return NULL;

  DO_JAVA_THREADS(t_list, p) {
    // first, see if owner is the address of a Java thread
    if (UseWispMonitor) {
      if (p->coroutine_list()) {
        Coroutine* c = p->coroutine_list();
        do {
          if ((address) c->wisp_thread() == owner) {
            return c->wisp_thread();
          }
          c = c->next();
        } while (c != p->coroutine_list());
      }
    } else if (owner == (address)p) {
      return p;
    }
  }

  // Cannot assert on lack of success here since this function may be
  // used by code that is trying to report useful problem information
  // like deadlock detection.
  if (UseHeavyMonitors) return NULL;

  // If we didn't find a matching Java thread and we didn't force use of
  // heavyweight monitors, then the owner is the stack address of the
  // Lock Word in the owning Java thread's stack.
  //
  JavaThread* the_owner = NULL;
  DO_JAVA_THREADS(t_list, q) {
    if (UseWispMonitor) {
      if (q->coroutine_list()) {
        Coroutine* c = q->coroutine_list();
        do {
          if (c->wisp_thread()->is_lock_owned(owner)) {
            the_owner = c->wisp_thread();
            break;
          }
          c = c->next();
        } while (c != q->coroutine_list());
      }
    } else if (q->is_lock_owned(owner)) {
      the_owner = q;
      break;
    }
  }

  // cannot assert on lack of success here; see above comment
  return the_owner;
}

// Threads::print_on() is called at safepoint by VM_PrintThreads operation.
void Threads::print_on(outputStream* st, bool print_stacks,
                       bool internal_format, bool print_concurrent_locks,
                       bool print_extended_info) {
  char buf[32];
  st->print_raw_cr(os::local_time_string(buf, sizeof(buf)));

  st->print_cr("Full thread dump %s (%s %s):",
               Abstract_VM_Version::vm_name(),
               Abstract_VM_Version::vm_release(),
               Abstract_VM_Version::vm_info_string());
  st->cr();

#if INCLUDE_SERVICES
  // Dump concurrent locks
  ConcurrentLocksDump concurrent_locks;
  if (print_concurrent_locks) {
    concurrent_locks.dump_at_safepoint();
  }
#endif // INCLUDE_SERVICES

  ThreadsSMRSupport::print_info_on(st);
  st->cr();

  ALL_JAVA_THREADS(p) {
    ResourceMark rm;
    p->print_on(st, print_extended_info);
    if (print_stacks) {
      if (internal_format) {
        p->trace_stack();
      } else {
        p->print_stack_on(st);
        if (EnableCoroutine) {
          assert(p->coroutine_list() != NULL, "coroutine list");
          if (!p->is_Compiler_thread() && (PrintThreadCoroutineInfo || !p->current_coroutine()->is_thread_coroutine())) {
            p->current_coroutine()->print_stack_header_on(st);
            st->print("\n");
          }
          Coroutine* c = p->coroutine_list();
          do {
            c->print_stack_on(st);
            c = c->next();
          } while (c != p->coroutine_list());
        }
      }
    }
    st->cr();
#if INCLUDE_SERVICES
    if (print_concurrent_locks) {
      concurrent_locks.print_locks_on(p, st);
    }
#endif // INCLUDE_SERVICES
  }

  VMThread::vm_thread()->print_on(st);
  st->cr();
  Universe::heap()->print_gc_threads_on(st);
  WatcherThread* wt = WatcherThread::watcher_thread();
  if (wt != NULL) {
    wt->print_on(st);
    st->cr();
  }

  st->flush();
}

void Threads::print_on_error(Thread* this_thread, outputStream* st, Thread* current, char* buf,
                             int buflen, bool* found_current) {
  if (this_thread != NULL) {
    bool is_current = (current == this_thread);
    *found_current = *found_current || is_current;
    st->print("%s", is_current ? "=>" : "  ");

    st->print(PTR_FORMAT, p2i(this_thread));
    st->print(" ");
    this_thread->print_on_error(st, buf, buflen);
    st->cr();
  }
}

class PrintOnErrorClosure : public ThreadClosure {
  outputStream* _st;
  Thread* _current;
  char* _buf;
  int _buflen;
  bool* _found_current;
 public:
  PrintOnErrorClosure(outputStream* st, Thread* current, char* buf,
                      int buflen, bool* found_current) :
   _st(st), _current(current), _buf(buf), _buflen(buflen), _found_current(found_current) {}

  virtual void do_thread(Thread* thread) {
    Threads::print_on_error(thread, _st, _current, _buf, _buflen, _found_current);
  }
};

// Threads::print_on_error() is called by fatal error handler. It's possible
// that VM is not at safepoint and/or current thread is inside signal handler.
// Don't print stack trace, as the stack may not be walkable. Don't allocate
// memory (even in resource area), it might deadlock the error handler.
void Threads::print_on_error(outputStream* st, Thread* current, char* buf,
                             int buflen) {
  ThreadsSMRSupport::print_info_on(st);
  st->cr();

  bool found_current = false;
  st->print_cr("Java Threads: ( => current thread )");
  ALL_JAVA_THREADS(thread) {
    print_on_error(thread, st, current, buf, buflen, &found_current);
  }
  st->cr();

  st->print_cr("Other Threads:");
  print_on_error(VMThread::vm_thread(), st, current, buf, buflen, &found_current);
  print_on_error(WatcherThread::watcher_thread(), st, current, buf, buflen, &found_current);

  PrintOnErrorClosure print_closure(st, current, buf, buflen, &found_current);
  Universe::heap()->gc_threads_do(&print_closure);

  if (!found_current) {
    st->cr();
    st->print("=>" PTR_FORMAT " (exited) ", p2i(current));
    current->print_on_error(st, buf, buflen);
    st->cr();
  }
  st->cr();

  st->print_cr("Threads with active compile tasks:");
  print_threads_compiling(st, buf, buflen);
}

void Threads::print_threads_compiling(outputStream* st, char* buf, int buflen, bool short_form) {
  ALL_JAVA_THREADS(thread) {
    if (thread->is_Compiler_thread()) {
      CompilerThread* ct = (CompilerThread*) thread;

      // Keep task in local variable for NULL check.
      // ct->_task might be set to NULL by concurring compiler thread
      // because it completed the compilation. The task is never freed,
      // though, just returned to a free list.
      CompileTask* task = ct->task();
      if (task != NULL) {
        thread->print_name_on_error(st, buf, buflen);
        task->print(st, NULL, short_form, true);
      }
    }
  }
}


// Internal SpinLock and Mutex
// Based on ParkEvent

// Ad-hoc mutual exclusion primitives: SpinLock and Mux
//
// We employ SpinLocks _only for low-contention, fixed-length
// short-duration critical sections where we're concerned
// about native mutex_t or HotSpot Mutex:: latency.
// The mux construct provides a spin-then-block mutual exclusion
// mechanism.
//
// Testing has shown that contention on the ListLock guarding gFreeList
// is common.  If we implement ListLock as a simple SpinLock it's common
// for the JVM to devolve to yielding with little progress.  This is true
// despite the fact that the critical sections protected by ListLock are
// extremely short.
//
// TODO-FIXME: ListLock should be of type SpinLock.
// We should make this a 1st-class type, integrated into the lock
// hierarchy as leaf-locks.  Critically, the SpinLock structure
// should have sufficient padding to avoid false-sharing and excessive
// cache-coherency traffic.


typedef volatile int SpinLockT;

void Thread::SpinAcquire(volatile int * adr, const char * LockName) {
  if (Atomic::cmpxchg (1, adr, 0) == 0) {
    return;   // normal fast-path return
  }

  // Slow-path : We've encountered contention -- Spin/Yield/Block strategy.
  TEVENT(SpinAcquire - ctx);
  int ctr = 0;
  int Yields = 0;
  for (;;) {
    while (*adr != 0) {
      ++ctr;
      if ((ctr & 0xFFF) == 0 || !os::is_MP()) {
        if (Yields > 5) {
          os::naked_short_sleep(1);
        } else {
          os::naked_yield();
          ++Yields;
        }
      } else {
        SpinPause();
      }
    }
    if (Atomic::cmpxchg(1, adr, 0) == 0) return;
  }
}

void Thread::SpinRelease(volatile int * adr) {
  assert(*adr != 0, "invariant");
  OrderAccess::fence();      // guarantee at least release consistency.
  // Roach-motel semantics.
  // It's safe if subsequent LDs and STs float "up" into the critical section,
  // but prior LDs and STs within the critical section can't be allowed
  // to reorder or float past the ST that releases the lock.
  // Loads and stores in the critical section - which appear in program
  // order before the store that releases the lock - must also appear
  // before the store that releases the lock in memory visibility order.
  // Conceptually we need a #loadstore|#storestore "release" MEMBAR before
  // the ST of 0 into the lock-word which releases the lock, so fence
  // more than covers this on all platforms.
  *adr = 0;
}

// muxAcquire and muxRelease:
//
// *  muxAcquire and muxRelease support a single-word lock-word construct.
//    The LSB of the word is set IFF the lock is held.
//    The remainder of the word points to the head of a singly-linked list
//    of threads blocked on the lock.
//
// *  The current implementation of muxAcquire-muxRelease uses its own
//    dedicated Thread._MuxEvent instance.  If we're interested in
//    minimizing the peak number of extant ParkEvent instances then
//    we could eliminate _MuxEvent and "borrow" _ParkEvent as long
//    as certain invariants were satisfied.  Specifically, care would need
//    to be taken with regards to consuming unpark() "permits".
//    A safe rule of thumb is that a thread would never call muxAcquire()
//    if it's enqueued (cxq, EntryList, WaitList, etc) and will subsequently
//    park().  Otherwise the _ParkEvent park() operation in muxAcquire() could
//    consume an unpark() permit intended for monitorenter, for instance.
//    One way around this would be to widen the restricted-range semaphore
//    implemented in park().  Another alternative would be to provide
//    multiple instances of the PlatformEvent() for each thread.  One
//    instance would be dedicated to muxAcquire-muxRelease, for instance.
//
// *  Usage:
//    -- Only as leaf locks
//    -- for short-term locking only as muxAcquire does not perform
//       thread state transitions.
//
// Alternatives:
// *  We could implement muxAcquire and muxRelease with MCS or CLH locks
//    but with parking or spin-then-park instead of pure spinning.
// *  Use Taura-Oyama-Yonenzawa locks.
// *  It's possible to construct a 1-0 lock if we encode the lockword as
//    (List,LockByte).  Acquire will CAS the full lockword while Release
//    will STB 0 into the LockByte.  The 1-0 scheme admits stranding, so
//    acquiring threads use timers (ParkTimed) to detect and recover from
//    the stranding window.  Thread/Node structures must be aligned on 256-byte
//    boundaries by using placement-new.
// *  Augment MCS with advisory back-link fields maintained with CAS().
//    Pictorially:  LockWord -> T1 <-> T2 <-> T3 <-> ... <-> Tn <-> Owner.
//    The validity of the backlinks must be ratified before we trust the value.
//    If the backlinks are invalid the exiting thread must back-track through the
//    the forward links, which are always trustworthy.
// *  Add a successor indication.  The LockWord is currently encoded as
//    (List, LOCKBIT:1).  We could also add a SUCCBIT or an explicit _succ variable
//    to provide the usual futile-wakeup optimization.
//    See RTStt for details.
// *  Consider schedctl.sc_nopreempt to cover the critical section.
//


const intptr_t LOCKBIT = 1;

void Thread::muxAcquire(volatile intptr_t * Lock, const char * LockName) {
  intptr_t w = Atomic::cmpxchg(LOCKBIT, Lock, (intptr_t)0);
  if (w == 0) return;
  if ((w & LOCKBIT) == 0 && Atomic::cmpxchg(w|LOCKBIT, Lock, w) == w) {
    return;
  }

  TEVENT(muxAcquire - Contention);
  ParkEvent * const Self = Thread::current()->_MuxEvent;
  assert((intptr_t(Self) & LOCKBIT) == 0, "invariant");
  for (;;) {
    int its = (os::is_MP() ? 100 : 0) + 1;

    // Optional spin phase: spin-then-park strategy
    while (--its >= 0) {
      w = *Lock;
      if ((w & LOCKBIT) == 0 && Atomic::cmpxchg(w|LOCKBIT, Lock, w) == w) {
        return;
      }
    }

    Self->reset();
    Self->OnList = intptr_t(Lock);
    // The following fence() isn't _strictly necessary as the subsequent
    // CAS() both serializes execution and ratifies the fetched *Lock value.
    OrderAccess::fence();
    for (;;) {
      w = *Lock;
      if ((w & LOCKBIT) == 0) {
        if (Atomic::cmpxchg(w|LOCKBIT, Lock, w) == w) {
          Self->OnList = 0;   // hygiene - allows stronger asserts
          return;
        }
        continue;      // Interference -- *Lock changed -- Just retry
      }
      assert(w & LOCKBIT, "invariant");
      Self->ListNext = (ParkEvent *) (w & ~LOCKBIT);
      if (Atomic::cmpxchg(intptr_t(Self)|LOCKBIT, Lock, w) == w) break;
    }

    while (Self->OnList != 0) {
      Self->park();
    }
  }
}

void Thread::muxAcquireW(volatile intptr_t * Lock, ParkEvent * ev) {
  intptr_t w = Atomic::cmpxchg(LOCKBIT, Lock, (intptr_t)0);
  if (w == 0) return;
  if ((w & LOCKBIT) == 0 && Atomic::cmpxchg(w|LOCKBIT, Lock, w) == w) {
    return;
  }

  TEVENT(muxAcquire - Contention);
  ParkEvent * ReleaseAfter = NULL;
  if (ev == NULL) {
    ev = ReleaseAfter = ParkEvent::Allocate(NULL);
  }
  assert((intptr_t(ev) & LOCKBIT) == 0, "invariant");
  for (;;) {
    guarantee(ev->OnList == 0, "invariant");
    int its = (os::is_MP() ? 100 : 0) + 1;

    // Optional spin phase: spin-then-park strategy
    while (--its >= 0) {
      w = *Lock;
      if ((w & LOCKBIT) == 0 && Atomic::cmpxchg(w|LOCKBIT, Lock, w) == w) {
        if (ReleaseAfter != NULL) {
          ParkEvent::Release(ReleaseAfter);
        }
        return;
      }
    }

    ev->reset();
    ev->OnList = intptr_t(Lock);
    // The following fence() isn't _strictly necessary as the subsequent
    // CAS() both serializes execution and ratifies the fetched *Lock value.
    OrderAccess::fence();
    for (;;) {
      w = *Lock;
      if ((w & LOCKBIT) == 0) {
        if (Atomic::cmpxchg(w|LOCKBIT, Lock, w) == w) {
          ev->OnList = 0;
          // We call ::Release while holding the outer lock, thus
          // artificially lengthening the critical section.
          // Consider deferring the ::Release() until the subsequent unlock(),
          // after we've dropped the outer lock.
          if (ReleaseAfter != NULL) {
            ParkEvent::Release(ReleaseAfter);
          }
          return;
        }
        continue;      // Interference -- *Lock changed -- Just retry
      }
      assert(w & LOCKBIT, "invariant");
      ev->ListNext = (ParkEvent *) (w & ~LOCKBIT);
      if (Atomic::cmpxchg(intptr_t(ev)|LOCKBIT, Lock, w) == w) break;
    }

    while (ev->OnList != 0) {
      ev->park();
    }
  }
}

// Release() must extract a successor from the list and then wake that thread.
// It can "pop" the front of the list or use a detach-modify-reattach (DMR) scheme
// similar to that used by ParkEvent::Allocate() and ::Release().  DMR-based
// Release() would :
// (A) CAS() or swap() null to *Lock, releasing the lock and detaching the list.
// (B) Extract a successor from the private list "in-hand"
// (C) attempt to CAS() the residual back into *Lock over null.
//     If there were any newly arrived threads and the CAS() would fail.
//     In that case Release() would detach the RATs, re-merge the list in-hand
//     with the RATs and repeat as needed.  Alternately, Release() might
//     detach and extract a successor, but then pass the residual list to the wakee.
//     The wakee would be responsible for reattaching and remerging before it
//     competed for the lock.
//
// Both "pop" and DMR are immune from ABA corruption -- there can be
// multiple concurrent pushers, but only one popper or detacher.
// This implementation pops from the head of the list.  This is unfair,
// but tends to provide excellent throughput as hot threads remain hot.
// (We wake recently run threads first).
//
// All paths through muxRelease() will execute a CAS.
// Release consistency -- We depend on the CAS in muxRelease() to provide full
// bidirectional fence/MEMBAR semantics, ensuring that all prior memory operations
// executed within the critical section are complete and globally visible before the
// store (CAS) to the lock-word that releases the lock becomes globally visible.
void Thread::muxRelease(volatile intptr_t * Lock)  {
  for (;;) {
    const intptr_t w = Atomic::cmpxchg((intptr_t)0, Lock, LOCKBIT);
    assert(w & LOCKBIT, "invariant");
    if (w == LOCKBIT) return;
    ParkEvent * const List = (ParkEvent *) (w & ~LOCKBIT);
    assert(List != NULL, "invariant");
    assert(List->OnList == intptr_t(Lock), "invariant");
    ParkEvent * const nxt = List->ListNext;
    guarantee((intptr_t(nxt) & LOCKBIT) == 0, "invariant");

    // The following CAS() releases the lock and pops the head element.
    // The CAS() also ratifies the previously fetched lock-word value.
    if (Atomic::cmpxchg(intptr_t(nxt), Lock, w) != w) {
      continue;
    }
    List->OnList = 0;
    OrderAccess::fence();
    List->unpark();
    return;
  }
}


void Threads::verify() {
  ALL_JAVA_THREADS(p) {
    p->verify();
  }
  VMThread* thread = VMThread::vm_thread();
  if (thread != NULL) thread->verify();
}

void Threads::kill_threads_of_tenant(oop tenant_obj, jboolean os_wake_up) {
  assert(MultiTenant && TenantThreadStop && tenant_obj != NULL, "pre-condition");

  VM_StopTenantThreads* vm_op = new VM_StopTenantThreads(tenant_obj, JNI_TRUE == os_wake_up);
  VMThread::execute(vm_op);
}

void Threads::mark_threads_for_tenant_shutdown(oop tenant_obj, bool os_wake_up) {
  assert(MultiTenant && TenantThreadStop, "pre-condition");
  assert(tenant_obj != NULL, "Cannot kill threads of ROOT tenant");

  assert(Thread::current()->is_VM_thread(), "should be in the vm thread");
  assert(Threads_lock->is_locked(), "Threads_lock should be locked by safepoint code");
  assert(SafepointSynchronize::is_at_safepoint(), "must be!");

  // for all threads attached to target tenant container object
  ALL_JAVA_THREADS(thread) {

    assert(thread->is_Java_thread(), "Just checking");

    if (java_lang_Thread::inherited_tenant_container(thread->threadObj()) == tenant_obj
          && !thread->is_Compiler_thread()  /* CompilerThread is subclass of JavaThread, skip it */
          && !thread->is_terminated() /* skip dying thread */ ) {

      thread->mark_for_tenant_shutdown();

      if (!thread->has_tenant_death_exception() // skip those already marked
          && !thread->is_tenant_shutdown_masked()
          && thread->try_start_tenant_shutdown()) {

        assert(thread->threadObj() != NULL, "Just checking");

#ifndef PRODUCT
        if (MultiTenant && TenantThreadStop && TraceTenantThreadStop) {
          ResourceMark rm;
          tty->print_cr("Marking thread " PTR_FORMAT "(%s) for tenant destroying" PTR_FORMAT,
                        p2i(thread),
                        thread->get_thread_name(),
                        p2i(tenant_obj));
        }
#endif

        // deoptimize the last java frame, see Thread::send_thread_stop()
        if (thread->has_last_Java_frame()) {
          frame f = thread->last_frame();
          if (f.is_runtime_frame() || f.is_safepoint_blob_frame()) {
            // BiasedLocking needs an updated RegisterMap for the revoke monitors pass
            RegisterMap reg_map(thread, UseBiasedLocking);
            frame compiled_frame = f.sender(&reg_map);
            if (!StressCompiledExceptionHandlers && compiled_frame.can_be_deoptimized()) {
              Deoptimization::deoptimize(thread, compiled_frame, &reg_map);
            }
          }
        }

        // Set the special exception
        thread->set_tenant_death_exception();

        thread->end_tenant_shutdown();
      }

      // Try to wake up thread
      if (thread->has_tenant_death_exception()
          && !thread->is_tenant_shutdown_masked()
          && thread->try_start_tenant_shutdown()) {
        Thread::interrupt(thread);
        // Use os::wake_up those blocked in native code
        if (os_wake_up && thread->thread_state() == _thread_in_native) {
          os::wake_up(thread);
        }
        thread->end_tenant_shutdown();
      }
    }
  }
}

TenantShutdownMark::TenantShutdownMark(Thread* thrd)
  : _thread(NULL) {
  assert(NULL != thrd, "pre-condition");
  if (MultiTenant && TenantThreadStop
      && thrd->is_Java_thread()
      && !thrd->is_Compiler_thread()) {
    _thread = (JavaThread*)thrd;
    _thread->mask_tenant_shutdown();
  }
}

TenantShutdownMark::~TenantShutdownMark() {
  if (MultiTenant && TenantThreadStop
      && is_init_completed()
      && NULL != _thread) {
    _thread->unmask_tenant_shutdown();
  }
}

void JavaThread::initialize_coroutine_support() {
  assert(EnableCoroutine, "EnableCoroutine isn't enable");
  Coroutine::create_thread_coroutine(this, CoroutineStack::create_thread_stack(this))->insert_into_list(_coroutine_list);
}

address TenantStopRecorder::_no_touch_page = 0;<|MERGE_RESOLUTION|>--- conflicted
+++ resolved
@@ -3967,15 +3967,11 @@
   // Phase 1 of the system initialization in the library, java.lang.System class initialization
   call_initPhase1(CHECK);
 
-<<<<<<< HEAD
   if (EnableCoroutine) {
     initialize_class(vmSymbols::java_dyn_CoroutineSupport(), CHECK);
     Coroutine::initialize_coroutine_support((JavaThread*) THREAD);
   }
-  // get the Java runtime name after java.lang.System is initialized
-=======
   // get the Java runtime name, version, and vendor info after java.lang.System is initialized
->>>>>>> df2bf535
   JDK_Version::set_runtime_name(get_java_runtime_name(THREAD));
   JDK_Version::set_runtime_version(get_java_runtime_version(THREAD));
   JDK_Version::set_runtime_vendor_version(get_java_runtime_vendor_version(THREAD));
