--- conflicted
+++ resolved
@@ -284,13 +284,8 @@
   def(Service_lock                 , PaddedMonitor, special,     true,  Monitor::_safepoint_check_never);      // used for service thread operations
   def(JmethodIdCreation_lock       , PaddedMutex  , leaf,        true,  Monitor::_safepoint_check_never);      // used for creating jmethodIDs.
 
-<<<<<<< HEAD
   def(SystemDictionary_monitor_lock, PaddedMonitor, leaf,        true,  Monitor::_safepoint_check_always);     // lookups done by VM thread
-  def(SharedDictionary_lock        , PaddedMutex,   leaf,        true,  Monitor::_safepoint_check_always);     // lookups done by VM thread
-=======
-  def(SystemDictionary_lock        , PaddedMonitor, leaf,        true,  Monitor::_safepoint_check_always);     // lookups done by VM thread
   def(SharedDictionary_lock        , PaddedMutex  , leaf,        true,  Monitor::_safepoint_check_always);     // lookups done by VM thread
->>>>>>> 71f2c751
   def(Module_lock                  , PaddedMutex  , leaf+2,      true,  Monitor::_safepoint_check_always);
   def(InlineCacheBuffer_lock       , PaddedMutex  , leaf,        true,  Monitor::_safepoint_check_always);
   def(VMStatistic_lock             , PaddedMutex  , leaf,        false, Monitor::_safepoint_check_always);
@@ -382,18 +377,15 @@
   def(CodeHeapStateAnalytics_lock  , PaddedMutex  , nonleaf+6,   false, Monitor::_safepoint_check_always);
   def(ThreadIdTableCreate_lock     , PaddedMutex  , leaf,        false, Monitor::_safepoint_check_always);
 
-<<<<<<< HEAD
   def(Wisp_lock                    , PaddedMonitor, special,     true,  Monitor::_safepoint_check_never);
 
   SystemDictionary_lock = UseWispMonitor ?
     new SystemDictObjMonitor(SystemDictionary_monitor_lock):
     new SystemDictMonitor(SystemDictionary_monitor_lock);
-=======
   def(NMethodSweeperStats_lock     , PaddedMutex  , special,     true,  Monitor::_safepoint_check_sometimes);
   def(ThreadsSMRDelete_lock        , PaddedMonitor, special,     false, Monitor::_safepoint_check_never);
   def(SharedDecoder_lock           , PaddedMutex  , native,      false, Monitor::_safepoint_check_never);
   def(DCmdFactory_lock             , PaddedMutex  , leaf,        true,  Monitor::_safepoint_check_never);
->>>>>>> 71f2c751
 }
 
 GCMutexLocker::GCMutexLocker(Monitor * mutex) {
