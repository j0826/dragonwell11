--- conflicted
+++ resolved
@@ -360,16 +360,13 @@
 #endif
 
   def(CodeHeapStateAnalytics_lock  , PaddedMutex  , leaf,        true,  Monitor::_safepoint_check_never);
-<<<<<<< HEAD
 
   def(Wisp_lock                    , PaddedMonitor, special,     true,  Monitor::_safepoint_check_never);
 
   SystemDictionary_lock = UseWispMonitor ?
     new SystemDictObjMonitor(SystemDictionary_monitor_lock):
     new SystemDictMonitor(SystemDictionary_monitor_lock);
-=======
   def(ThreadIdTableCreate_lock     , PaddedMutex  , leaf,        false, Monitor::_safepoint_check_always);
->>>>>>> 81c0427a
 }
 
 GCMutexLocker::GCMutexLocker(Monitor * mutex) {
