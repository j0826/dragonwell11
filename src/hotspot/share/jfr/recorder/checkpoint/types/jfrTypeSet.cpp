--- conflicted
+++ resolved
@@ -36,11 +36,8 @@
 #include "jfr/recorder/checkpoint/types/traceid/jfrTraceId.inline.hpp"
 #include "jfr/utilities/jfrHashtable.hpp"
 #include "jfr/utilities/jfrTypes.hpp"
-<<<<<<< HEAD
 #include "jfr/objectprofiler/objectProfiler.hpp"
-=======
 #include "jfr/writers/jfrTypeWriterHost.hpp"
->>>>>>> e256afac
 #include "memory/iterator.hpp"
 #include "memory/resourceArea.hpp"
 #include "oops/instanceKlass.hpp"
@@ -96,45 +93,8 @@
   return symbol != NULL ? create_symbol_id(_artifacts->mark(symbol, leakp)) : 0;
 }
 
-<<<<<<< HEAD
-int write__artifact__klass(JfrCheckpointWriter* writer, JfrArtifactSet* artifacts, const void* k) {
-  assert(writer != NULL, "invariant");
-  assert(artifacts != NULL, "invariant");
-  assert(k != NULL, "invariant");
-  KlassPtr klass = (KlassPtr)k;
-  traceid pkg_id = 0;
-  KlassPtr theklass = klass;
-  if (theklass->is_objArray_klass()) {
-    const ObjArrayKlass* obj_arr_klass = ObjArrayKlass::cast(klass);
-    theklass = obj_arr_klass->bottom_klass();
-  }
-  if (theklass->is_instance_klass()) {
-    pkg_id = package_id(theklass);
-  } else {
-    assert(theklass->is_typeArray_klass(), "invariant");
-  }
-  const traceid symbol_id = artifacts->mark(klass);
-  assert(symbol_id > 0, "need to have an address for symbol!");
-  writer->write(TRACE_ID(klass));
-  writer->write(cld_id(klass->class_loader_data()));
-  writer->write((traceid)CREATE_SYMBOL_ID(symbol_id));
-  writer->write(pkg_id);
-  writer->write((s4)klass->access_flags().get_flags());
-  if (klass->is_array_klass()) {
-    // The object array size can not be determined statically from klass.
-    // It is determined by the elements length in object layout.
-    // So we put a place holder here to make the event parser ignore it.
-    writer->write((s4)ARRAY_OBJECT_SIZE_PLACE_HOLDER);
-  } else {
-    assert(klass->is_instance_klass(), "invariant");
-    jint instanceSize = ((InstanceKlass*) klass)->size_helper() * HeapWordSize;
-    writer->write((s4)instanceSize);
-  }
-  return 1;
-=======
 static traceid get_bootstrap_name(bool leakp) {
   return create_symbol_id(_artifacts->bootstrap_name(leakp));
->>>>>>> e256afac
 }
 
 template <typename T>
@@ -239,6 +199,16 @@
   writer->write(mark_symbol(klass, leakp));
   writer->write(pkg_id);
   writer->write(get_flags(klass));
+  if (klass->is_array_klass()) {
+    // The object array size can not be determined statically from klass.
+    // It is determined by the elements length in object layout.
+    // So we put a place holder here to make the event parser ignore it.
+    writer->write((s4)ARRAY_OBJECT_SIZE_PLACE_HOLDER);
+  } else {
+    assert(klass->is_instance_klass(), "invariant");
+    jint instanceSize = ((InstanceKlass*) klass)->size_helper() * HeapWordSize;
+    writer->write((s4)instanceSize);
+  }
   return 1;
 }
 
