--- conflicted
+++ resolved
@@ -168,11 +168,7 @@
 
 traceid JfrStackTraceRepository::record_for(JavaThread* thread, int skip, StackWalkMode mode, JfrStackFrame *frames, u4 max_frames) {
   JfrStackTrace stacktrace(frames, max_frames);
-<<<<<<< HEAD
-  return stacktrace.record_safe(thread, skip, mode) ? add(stacktrace) : 0;
-=======
-  return stacktrace.record_safe(thread, skip) ? add(instance(), stacktrace) : 0;
->>>>>>> 21935c90
+  return stacktrace.record_safe(thread, skip, mode) ? add(instance(), stacktrace) : 0;
 }
 traceid JfrStackTraceRepository::add(JfrStackTraceRepository& repo, const JfrStackTrace& stacktrace) {
   traceid tid = repo.add_trace(stacktrace);
@@ -184,15 +180,11 @@
   return tid;
 }
 
-<<<<<<< HEAD
-void JfrStackTraceRepository::record_and_cache(JavaThread* thread, int skip, StackWalkMode mode) {
-=======
 traceid JfrStackTraceRepository::add(const JfrStackTrace& stacktrace) {
   return add(instance(), stacktrace);
 }
 
-void JfrStackTraceRepository::record_for_leak_profiler(JavaThread* thread, int skip /* 0 */) {
->>>>>>> 21935c90
+void JfrStackTraceRepository::record_for_leak_profiler(JavaThread* thread, int skip, StackWalkMode mode) {
   assert(thread != NULL, "invariant");
   JfrThreadLocal* const tl = thread->jfr_thread_local();
   assert(tl != NULL, "invariant");
