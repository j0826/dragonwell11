/*
 * Copyright (c) 2015, 2018, Oracle and/or its affiliates. All rights reserved.
 * DO NOT ALTER OR REMOVE COPYRIGHT NOTICES OR THIS FILE HEADER.
 *
 * This code is free software; you can redistribute it and/or modify it
 * under the terms of the GNU General Public License version 2 only, as
 * published by the Free Software Foundation.
 *
 * This code is distributed in the hope that it will be useful, but WITHOUT
 * ANY WARRANTY; without even the implied warranty of MERCHANTABILITY or
 * FITNESS FOR A PARTICULAR PURPOSE.  See the GNU General Public License
 * version 2 for more details (a copy is included in the LICENSE file that
 * accompanied this code).
 *
 * You should have received a copy of the GNU General Public License version
 * 2 along with this work; if not, write to the Free Software Foundation,
 * Inc., 51 Franklin St, Fifth Floor, Boston, MA 02110-1301 USA.
 *
 * Please contact Oracle, 500 Oracle Parkway, Redwood Shores, CA 94065 USA
 * or visit www.oracle.com if you need additional information or have any
 * questions.
 *
 */

#include "precompiled.hpp"
#include "code/compiledIC.hpp"
#include "code/compiledMethod.inline.hpp"
#include "code/scopeDesc.hpp"
#include "code/codeCache.hpp"
#include "interpreter/bytecode.inline.hpp"
#include "logging/log.hpp"
#include "logging/logTag.hpp"
#include "memory/resourceArea.hpp"
#include "oops/methodData.hpp"
#include "oops/method.inline.hpp"
#include "prims/methodHandles.hpp"
#include "runtime/handles.inline.hpp"
#include "runtime/mutexLocker.hpp"

CompiledMethod::CompiledMethod(Method* method, const char* name, CompilerType type, const CodeBlobLayout& layout, int frame_complete_offset, int frame_size, ImmutableOopMapSet* oop_maps, bool caller_must_gc_arguments)
  : CodeBlob(name, type, layout, frame_complete_offset, frame_size, oop_maps, caller_must_gc_arguments),
  _method(method), _mark_for_deoptimization_status(not_marked) {
  ZGC_ONLY( _gc_data = NULL; )
  init_defaults();
}

CompiledMethod::CompiledMethod(Method* method, const char* name, CompilerType type, int size, int header_size, CodeBuffer* cb, int frame_complete_offset, int frame_size, OopMapSet* oop_maps, bool caller_must_gc_arguments)
  : CodeBlob(name, type, CodeBlobLayout((address) this, size, header_size, cb), cb, frame_complete_offset, frame_size, oop_maps, caller_must_gc_arguments),
  _method(method), _mark_for_deoptimization_status(not_marked) {
  ZGC_ONLY( _gc_data = NULL; )
  init_defaults();
}

void CompiledMethod::init_defaults() {
  { // avoid uninitialized fields, even for short time periods
    _is_far_code                = false;
    _scopes_data_begin          = NULL;
    _deopt_handler_begin        = NULL;
    _deopt_mh_handler_begin     = NULL;
    _exception_cache            = NULL;
  }
  _has_unsafe_access          = 0;
  _has_method_handle_invokes  = 0;
  _lazy_critical_native       = 0;
  _has_wide_vectors           = 0;
  _unloading_clock            = 0;
}

bool CompiledMethod::is_method_handle_return(address return_pc) {
  if (!has_method_handle_invokes())  return false;
  PcDesc* pd = pc_desc_at(return_pc);
  if (pd == NULL)
    return false;
  return pd->is_method_handle_invoke();
}

// Returns a string version of the method state.
const char* CompiledMethod::state() const {
  int state = get_state();
  switch (state) {
  case not_installed:
    return "not installed";
  case in_use:
    return "in use";
  case not_used:
    return "not_used";
  case not_entrant:
    return "not_entrant";
  case zombie:
    return "zombie";
  case unloaded:
    return "unloaded";
  default:
    fatal("unexpected method state: %d", state);
    return NULL;
  }
}

//-----------------------------------------------------------------------------

void CompiledMethod::add_exception_cache_entry(ExceptionCache* new_entry) {
  assert(ExceptionCache_lock->owned_by_self(),"Must hold the ExceptionCache_lock");
  assert(new_entry != NULL,"Must be non null");
  assert(new_entry->next() == NULL, "Must be null");

  ExceptionCache *ec = exception_cache();
  if (ec != NULL) {
    new_entry->set_next(ec);
  }
  release_set_exception_cache(new_entry);
}

void CompiledMethod::clean_exception_cache() {
  ExceptionCache* prev = NULL;
  ExceptionCache* curr = exception_cache();

  while (curr != NULL) {
    ExceptionCache* next = curr->next();

    Klass* ex_klass = curr->exception_type();
    if (ex_klass != NULL && !ex_klass->is_loader_alive()) {
      if (prev == NULL) {
        set_exception_cache(next);
      } else {
        prev->set_next(next);
      }
      delete curr;
      // prev stays the same.
    } else {
      prev = curr;
    }

    curr = next;
  }
}

// public method for accessing the exception cache
// These are the public access methods.
address CompiledMethod::handler_for_exception_and_pc(Handle exception, address pc) {
  // We never grab a lock to read the exception cache, so we may
  // have false negatives. This is okay, as it can only happen during
  // the first few exception lookups for a given nmethod.
  ExceptionCache* ec = exception_cache();
  while (ec != NULL) {
    address ret_val;
    if ((ret_val = ec->match(exception,pc)) != NULL) {
      return ret_val;
    }
    ec = ec->next();
  }
  return NULL;
}

void CompiledMethod::add_handler_for_exception_and_pc(Handle exception, address pc, address handler) {
  // There are potential race conditions during exception cache updates, so we
  // must own the ExceptionCache_lock before doing ANY modifications. Because
  // we don't lock during reads, it is possible to have several threads attempt
  // to update the cache with the same data. We need to check for already inserted
  // copies of the current data before adding it.

  MutexLocker ml(ExceptionCache_lock);
  ExceptionCache* target_entry = exception_cache_entry_for_exception(exception);

  if (target_entry == NULL || !target_entry->add_address_and_handler(pc,handler)) {
    target_entry = new ExceptionCache(exception,pc,handler);
    add_exception_cache_entry(target_entry);
  }
}

//-------------end of code for ExceptionCache--------------

// private method for handling exception cache
// These methods are private, and used to manipulate the exception cache
// directly.
ExceptionCache* CompiledMethod::exception_cache_entry_for_exception(Handle exception) {
  ExceptionCache* ec = exception_cache();
  while (ec != NULL) {
    if (ec->match_exception_with_space(exception)) {
      return ec;
    }
    ec = ec->next();
  }
  return NULL;
}

bool CompiledMethod::is_at_poll_return(address pc) {
  RelocIterator iter(this, pc, pc+1);
  while (iter.next()) {
    if (iter.type() == relocInfo::poll_return_type)
      return true;
  }
  return false;
}


bool CompiledMethod::is_at_poll_or_poll_return(address pc) {
  RelocIterator iter(this, pc, pc+1);
  while (iter.next()) {
    relocInfo::relocType t = iter.type();
    if (t == relocInfo::poll_return_type || t == relocInfo::poll_type)
      return true;
  }
  return false;
}

void CompiledMethod::verify_oop_relocations() {
  // Ensure sure that the code matches the current oop values
  RelocIterator iter(this, NULL, NULL);
  while (iter.next()) {
    if (iter.type() == relocInfo::oop_type) {
      oop_Relocation* reloc = iter.oop_reloc();
      if (!reloc->oop_is_immediate()) {
        reloc->verify_oop_relocation();
      }
    }
  }
}


ScopeDesc* CompiledMethod::scope_desc_at(address pc) {
  PcDesc* pd = pc_desc_at(pc);
  guarantee(pd != NULL, "scope must be present");
  return new ScopeDesc(this, pd->scope_decode_offset(),
                       pd->obj_decode_offset(), pd->should_reexecute(), pd->rethrow_exception(),
                       pd->return_oop());
}

ScopeDesc* CompiledMethod::scope_desc_near(address pc) {
  PcDesc* pd = pc_desc_near(pc);
  guarantee(pd != NULL, "scope must be present");
  return new ScopeDesc(this, pd->scope_decode_offset(),
                       pd->obj_decode_offset(), pd->should_reexecute(), pd->rethrow_exception(),
                       pd->return_oop());
}

address CompiledMethod::oops_reloc_begin() const {
  // If the method is not entrant or zombie then a JMP is plastered over the
  // first few bytes.  If an oop in the old code was there, that oop
  // should not get GC'd.  Skip the first few bytes of oops on
  // not-entrant methods.
  address low_boundary = verified_entry_point();
  if (!is_in_use() && is_nmethod()) {
    low_boundary += NativeJump::instruction_size;
    // %%% Note:  On SPARC we patch only a 4-byte trap, not a full NativeJump.
    // This means that the low_boundary is going to be a little too high.
    // This shouldn't matter, since oops of non-entrant methods are never used.
    // In fact, why are we bothering to look at oops in a non-entrant method??
  }
  return low_boundary;
}

int CompiledMethod::verify_icholder_relocations() {
  ResourceMark rm;
  int count = 0;

  RelocIterator iter(this);
  while(iter.next()) {
    if (iter.type() == relocInfo::virtual_call_type) {
      if (CompiledIC::is_icholder_call_site(iter.virtual_call_reloc(), this)) {
        CompiledIC *ic = CompiledIC_at(&iter);
        if (TraceCompiledIC) {
          tty->print("noticed icholder " INTPTR_FORMAT " ", p2i(ic->cached_icholder()));
          ic->print();
        }
        assert(ic->cached_icholder() != NULL, "must be non-NULL");
        count++;
      }
    }
  }

  return count;
}

// Method that knows how to preserve outgoing arguments at call. This method must be
// called with a frame corresponding to a Java invoke
void CompiledMethod::preserve_callee_argument_oops(frame fr, const RegisterMap *reg_map, OopClosure* f) {
  if (method() != NULL && !method()->is_native()) {
    address pc = fr.pc();
    SimpleScopeDesc ssd(this, pc);
    Bytecode_invoke call(ssd.method(), ssd.bci());
    bool has_receiver = call.has_receiver();
    bool has_appendix = call.has_appendix();
    Symbol* signature = call.signature();

    // The method attached by JIT-compilers should be used, if present.
    // Bytecode can be inaccurate in such case.
    Method* callee = attached_method_before_pc(pc);
    if (callee != NULL) {
      has_receiver = !(callee->access_flags().is_static());
      has_appendix = false;
      signature = callee->signature();
    }

    fr.oops_compiled_arguments_do(signature, has_receiver, has_appendix, reg_map, f);
  }
}

Method* CompiledMethod::attached_method(address call_instr) {
  assert(code_contains(call_instr), "not part of the nmethod");
  RelocIterator iter(this, call_instr, call_instr + 1);
  while (iter.next()) {
    if (iter.addr() == call_instr) {
      switch(iter.type()) {
        case relocInfo::static_call_type:      return iter.static_call_reloc()->method_value();
        case relocInfo::opt_virtual_call_type: return iter.opt_virtual_call_reloc()->method_value();
        case relocInfo::virtual_call_type:     return iter.virtual_call_reloc()->method_value();
        default:                               break;
      }
    }
  }
  return NULL; // not found
}

Method* CompiledMethod::attached_method_before_pc(address pc) {
  if (NativeCall::is_call_before(pc)) {
    NativeCall* ncall = nativeCall_before(pc);
    return attached_method(ncall->instruction_address());
  }
  return NULL; // not a call
}

void CompiledMethod::clear_inline_caches() {
  assert(SafepointSynchronize::is_at_safepoint(), "cleaning of IC's only allowed at safepoint");
  if (is_zombie()) {
    return;
  }

  RelocIterator iter(this);
  while (iter.next()) {
    iter.reloc()->clear_inline_cache();
  }
}

// Clear IC callsites, releasing ICStubs of all compiled ICs
// as well as any associated CompiledICHolders.
void CompiledMethod::clear_ic_callsites() {
  assert_locked_or_safepoint(CompiledIC_lock);
  ResourceMark rm;
  RelocIterator iter(this);
  while(iter.next()) {
    if (iter.type() == relocInfo::virtual_call_type) {
      CompiledIC* ic = CompiledIC_at(&iter);
      ic->set_to_clean(false);
    }
  }
}

#ifdef ASSERT
// Check class_loader is alive for this bit of metadata.
static void check_class(Metadata* md) {
   Klass* klass = NULL;
   if (md->is_klass()) {
     klass = ((Klass*)md);
   } else if (md->is_method()) {
     klass = ((Method*)md)->method_holder();
   } else if (md->is_methodData()) {
     klass = ((MethodData*)md)->method()->method_holder();
   } else {
     md->print();
     ShouldNotReachHere();
   }
   assert(klass->is_loader_alive(), "must be alive");
}
#endif // ASSERT


void CompiledMethod::clean_ic_if_metadata_is_dead(CompiledIC *ic) {
  if (ic->is_icholder_call()) {
    // The only exception is compiledICHolder metdata which may
    // yet be marked below. (We check this further below).
    CompiledICHolder* cichk_metdata = ic->cached_icholder();

    if (cichk_metdata->is_loader_alive()) {
      return;
    }
  } else {
    Metadata* ic_metdata = ic->cached_metadata();
    if (ic_metdata != NULL) {
      if (ic_metdata->is_klass()) {
        if (((Klass*)ic_metdata)->is_loader_alive()) {
          return;
        }
      } else if (ic_metdata->is_method()) {
        Method* method = (Method*)ic_metdata;
        assert(!method->is_old(), "old method should have been cleaned");
        if (method->method_holder()->is_loader_alive()) {
          return;
        }
      } else {
        ShouldNotReachHere();
      }
    }
  }

  ic->set_to_clean();
}

unsigned char CompiledMethod::_global_unloading_clock = 0;

void CompiledMethod::increase_unloading_clock() {
  _global_unloading_clock++;
  if (_global_unloading_clock == 0) {
    // _nmethods are allocated with _unloading_clock == 0,
    // so 0 is never used as a clock value.
    _global_unloading_clock = 1;
  }
}

void CompiledMethod::set_unloading_clock(unsigned char unloading_clock) {
  OrderAccess::release_store(&_unloading_clock, unloading_clock);
}

unsigned char CompiledMethod::unloading_clock() {
  return OrderAccess::load_acquire(&_unloading_clock);
}


// static_stub_Relocations may have dangling references to
// nmethods so trim them out here.  Otherwise it looks like
// compiled code is maintaining a link to dead metadata.
void CompiledMethod::clean_ic_stubs() {
#ifdef ASSERT
  address low_boundary = oops_reloc_begin();
  RelocIterator iter(this, low_boundary);
  while (iter.next()) {
    address static_call_addr = NULL;
    if (iter.type() == relocInfo::opt_virtual_call_type) {
      CompiledIC* cic = CompiledIC_at(&iter);
      if (!cic->is_call_to_interpreted()) {
        static_call_addr = iter.addr();
      }
    } else if (iter.type() == relocInfo::static_call_type) {
      CompiledStaticCall* csc = compiledStaticCall_at(iter.reloc());
      if (!csc->is_call_to_interpreted()) {
        static_call_addr = iter.addr();
      }
    }
    if (static_call_addr != NULL) {
      RelocIterator sciter(this, low_boundary);
      while (sciter.next()) {
        if (sciter.type() == relocInfo::static_stub_type &&
            sciter.static_stub_reloc()->static_call() == static_call_addr) {
          sciter.static_stub_reloc()->clear_inline_cache();
        }
      }
    }
  }
#endif
}

// This is called at the end of the strong tracing/marking phase of a
// GC to unload an nmethod if it contains otherwise unreachable
// oops.

void CompiledMethod::do_unloading(BoolObjectClosure* is_alive) {
  // Make sure the oop's ready to receive visitors
  assert(!is_zombie() && !is_unloaded(),
         "should not call follow on zombie or unloaded nmethod");

  address low_boundary = oops_reloc_begin();

  if (do_unloading_oops(low_boundary, is_alive)) {
    return;
  }

#if INCLUDE_JVMCI
  if (do_unloading_jvmci()) {
    return;
  }
#endif

  // Cleanup exception cache and inline caches happens
  // after all the unloaded methods are found.
}

// Clean references to unloaded nmethods at addr from this one, which is not unloaded.
template <class CompiledICorStaticCall>
static bool clean_if_nmethod_is_unloaded(CompiledICorStaticCall *ic, address addr, CompiledMethod* from,
                                         bool parallel, bool clean_all) {
  // Ok, to lookup references to zombies here
  CodeBlob *cb = CodeCache::find_blob_unsafe(addr);
  CompiledMethod* nm = (cb != NULL) ? cb->as_compiled_method_or_null() : NULL;
  if (nm != NULL) {
    if (parallel && nm->unloading_clock() != CompiledMethod::global_unloading_clock()) {
      // The nmethod has not been processed yet.
      return true;
    }

    // Clean inline caches pointing to both zombie and not_entrant methods
    if (clean_all || !nm->is_in_use() || (nm->method()->code() != nm)) {
      ic->set_to_clean(from->is_alive());
      assert(ic->is_clean(), "nmethod " PTR_FORMAT "not clean %s", p2i(from), from->method()->name_and_sig_as_C_string());
    }
  }

  return false;
}

static bool clean_if_nmethod_is_unloaded(CompiledIC *ic, CompiledMethod* from,
                                         bool parallel, bool clean_all = false) {
  return clean_if_nmethod_is_unloaded(ic, ic->ic_destination(), from, parallel, clean_all);
}

static bool clean_if_nmethod_is_unloaded(CompiledStaticCall *csc, CompiledMethod* from,
                                         bool parallel, bool clean_all = false) {
  return clean_if_nmethod_is_unloaded(csc, csc->destination(), from, parallel, clean_all);
}

bool CompiledMethod::do_unloading_parallel(BoolObjectClosure* is_alive, bool unloading_occurred) {
  ResourceMark rm;

  // Make sure the oop's ready to receive visitors
  assert(!is_zombie() && !is_unloaded(),
         "should not call follow on zombie or unloaded nmethod");

  address low_boundary = oops_reloc_begin();

  if (do_unloading_oops(low_boundary, is_alive)) {
    return false;
  }

#if INCLUDE_JVMCI
  if (do_unloading_jvmci()) {
    return false;
  }
#endif

  return unload_nmethod_caches(/*parallel*/true, unloading_occurred);
}

// Cleans caches in nmethods that point to either classes that are unloaded
// or nmethods that are unloaded.
//
// Can be called either in parallel by G1 currently or after all
// nmethods are unloaded.  Return postponed=true in the parallel case for
// inline caches found that point to nmethods that are not yet visited during
// the do_unloading walk.
bool CompiledMethod::unload_nmethod_caches(bool parallel, bool unloading_occurred) {

  // Exception cache only needs to be called if unloading occurred
  if (unloading_occurred) {
    clean_exception_cache();
  }

  bool postponed = cleanup_inline_caches_impl(parallel, unloading_occurred, /*clean_all*/false);

  // All static stubs need to be cleaned.
  clean_ic_stubs();

  // Check that the metadata embedded in the nmethod is alive
  DEBUG_ONLY(metadata_do(check_class));

  return postponed;
}

// Called to clean up after class unloading for live nmethods and from the sweeper
// for all methods.
bool CompiledMethod::cleanup_inline_caches_impl(bool parallel, bool unloading_occurred, bool clean_all) {
  assert_locked_or_safepoint(CompiledIC_lock);
  bool postponed = false;
  ResourceMark rm;

  // Find all calls in an nmethod and clear the ones that point to non-entrant,
  // zombie and unloaded nmethods.
  RelocIterator iter(this, oops_reloc_begin());
  while(iter.next()) {

    switch (iter.type()) {

    case relocInfo::virtual_call_type:
      if (unloading_occurred) {
        // If class unloading occurred we first clear ICs where the cached metadata
        // is referring to an unloaded klass or method.
        clean_ic_if_metadata_is_dead(CompiledIC_at(&iter));
      }

      postponed |= clean_if_nmethod_is_unloaded(CompiledIC_at(&iter), this, parallel, clean_all);
      break;

    case relocInfo::opt_virtual_call_type:
      postponed |= clean_if_nmethod_is_unloaded(CompiledIC_at(&iter), this, parallel, clean_all);
      break;

    case relocInfo::static_call_type:
      postponed |= clean_if_nmethod_is_unloaded(compiledStaticCall_at(iter.reloc()), this, parallel, clean_all);
      break;

    case relocInfo::oop_type:
      // handled by do_unloading_oops already
      break;

    case relocInfo::metadata_type:
      break; // nothing to do.

    default:
      break;
    }
  }

  return postponed;
}

void CompiledMethod::do_unloading_parallel_postponed() {
  ResourceMark rm;

  // Make sure the oop's ready to receive visitors
  assert(!is_zombie(),
         "should not call follow on zombie nmethod");

  RelocIterator iter(this, oops_reloc_begin());
  while(iter.next()) {

    switch (iter.type()) {

    case relocInfo::virtual_call_type:
      clean_if_nmethod_is_unloaded(CompiledIC_at(&iter), this, true);
      break;

    case relocInfo::opt_virtual_call_type:
      clean_if_nmethod_is_unloaded(CompiledIC_at(&iter), this, true);
      break;

    case relocInfo::static_call_type:
      clean_if_nmethod_is_unloaded(compiledStaticCall_at(iter.reloc()), this, true);
      break;

    default:
      break;
    }
  }
}
<<<<<<< HEAD

// Iterating over all nmethods, e.g. with the help of CodeCache::nmethods_do(fun) was found
// to not be inherently safe. There is a chance that fields are seen which are not properly
// initialized. This happens despite the fact that nmethods_do() asserts the CodeCache_lock
// to be held.
// To bundle knowledge about necessary checks in one place, this function was introduced.
// It is not claimed that these checks are sufficient, but they were found to be necessary.
bool CompiledMethod::nmethod_access_is_safe(nmethod* nm) {
  Method* method = (nm == NULL) ? NULL : nm->method();  // nm->method() may be uninitialized, i.e. != NULL, but invalid
  return (nm != NULL) && (method != NULL) && (method->signature() != NULL) &&
         !nm->is_zombie() && !nm->is_not_installed() &&
         os::is_readable_pointer(method) &&
         os::is_readable_pointer(method->constants()) &&
         os::is_readable_pointer(method->signature());
}

#if INCLUDE_ZGC
void CompiledMethod::unload_nmethod_caches_ZGC(bool unloading_occurred) {
  ResourceMark rm;

  // Exception cache only needs to be called if unloading occurred
  if (unloading_occurred) {
    clean_exception_cache();
  }

  cleanup_inline_caches_impl_ZGC(unloading_occurred, false);

  // All static stubs need to be cleaned.
  clean_ic_stubs();

  // Check that the metadata embedded in the nmethod is alive
  DEBUG_ONLY(metadata_do(check_class));
}

// Clean references to unloaded nmethods at addr from this one, which is not unloaded.
template <class CompiledICorStaticCall>
static void clean_if_nmethod_is_unloaded_ZGC(CompiledICorStaticCall *ic, address addr, CompiledMethod* from,
                                         bool clean_all) {
  // Ok, to lookup references to zombies here
  CodeBlob *cb = CodeCache::find_blob_unsafe(addr);
  CompiledMethod* nm = (cb != NULL) ? cb->as_compiled_method_or_null() : NULL;
  if (nm != NULL) {
    // Clean inline caches pointing to both zombie and not_entrant methods
    if (clean_all || !nm->is_in_use() || (nm->method()->code() != nm)) {
      ic->set_to_clean(from->is_alive());
      assert(ic->is_clean(), "nmethod " PTR_FORMAT "not clean %s", p2i(from), from->method()->name_and_sig_as_C_string());
    }
  }
}

static void clean_if_nmethod_is_unloaded_ZGC(CompiledIC *ic, CompiledMethod* from,
                                         bool clean_all) {
  clean_if_nmethod_is_unloaded_ZGC(ic, ic->ic_destination(), from, clean_all);
}

static void clean_if_nmethod_is_unloaded_ZGC(CompiledStaticCall *csc, CompiledMethod* from,
                                         bool clean_all) {
  clean_if_nmethod_is_unloaded_ZGC(csc, csc->destination(), from, clean_all);
}

void CompiledMethod::cleanup_inline_caches_impl_ZGC(bool unloading_occurred, bool clean_all) {
  ResourceMark rm;

  // Find all calls in an nmethod and clear the ones that point to non-entrant,
  // zombie and unloaded nmethods.
  RelocIterator iter(this, oops_reloc_begin());
  while(iter.next()) {

    switch (iter.type()) {

    case relocInfo::virtual_call_type:
      if (unloading_occurred) {
        // If class unloading occurred we first clear ICs where the cached metadata
        // is referring to an unloaded klass or method.
        clean_ic_if_metadata_is_dead(CompiledIC_at(&iter));
      }

      clean_if_nmethod_is_unloaded_ZGC(CompiledIC_at(&iter), this, clean_all);
      break;

    case relocInfo::opt_virtual_call_type:
      clean_if_nmethod_is_unloaded_ZGC(CompiledIC_at(&iter), this, clean_all);
      break;

    case relocInfo::static_call_type:
      clean_if_nmethod_is_unloaded_ZGC(compiledStaticCall_at(iter.reloc()), this, clean_all);
      break;

    default:
      break;
    }
  }
}
#endif
=======
>>>>>>> 21935c90
<|MERGE_RESOLUTION|>--- conflicted
+++ resolved
@@ -629,22 +629,7 @@
     }
   }
 }
-<<<<<<< HEAD
-
-// Iterating over all nmethods, e.g. with the help of CodeCache::nmethods_do(fun) was found
-// to not be inherently safe. There is a chance that fields are seen which are not properly
-// initialized. This happens despite the fact that nmethods_do() asserts the CodeCache_lock
-// to be held.
-// To bundle knowledge about necessary checks in one place, this function was introduced.
-// It is not claimed that these checks are sufficient, but they were found to be necessary.
-bool CompiledMethod::nmethod_access_is_safe(nmethod* nm) {
-  Method* method = (nm == NULL) ? NULL : nm->method();  // nm->method() may be uninitialized, i.e. != NULL, but invalid
-  return (nm != NULL) && (method != NULL) && (method->signature() != NULL) &&
-         !nm->is_zombie() && !nm->is_not_installed() &&
-         os::is_readable_pointer(method) &&
-         os::is_readable_pointer(method->constants()) &&
-         os::is_readable_pointer(method->signature());
-}
+
 
 #if INCLUDE_ZGC
 void CompiledMethod::unload_nmethod_caches_ZGC(bool unloading_occurred) {
@@ -723,6 +708,4 @@
     }
   }
 }
-#endif
-=======
->>>>>>> 21935c90
+#endif