--- conflicted
+++ resolved
@@ -2011,7 +2011,6 @@
 #endif
 WB_END
 
-<<<<<<< HEAD
 WB_ENTRY(void, WB_CallInterpreterRuntimeEntry(JNIEnv* env, jobject wb, jstring name, jobjectArray args))
   ResourceMark rm;
   char* c_name = java_lang_String::as_utf8_string(JNIHandles::resolve_non_null(name));
@@ -2041,7 +2040,6 @@
   }
 WB_END
 
-=======
 WB_ENTRY(jint, WB_AotLibrariesCount(JNIEnv* env, jobject o))
   jint result = 0;
 #if INCLUDE_AOT
@@ -2049,7 +2047,6 @@
 #endif
   return result;
 WB_END
->>>>>>> 81c0427a
 
 #define CC (char*)
 
@@ -2276,12 +2273,9 @@
   {CC"isContainerized",           CC"()Z",            (void*)&WB_IsContainerized },
   {CC"printOsInfo",               CC"()V",            (void*)&WB_PrintOsInfo },
   {CC"disableElfSectionCache",    CC"()V",            (void*)&WB_DisableElfSectionCache },
-<<<<<<< HEAD
   {CC"callInterpreterRuntimeEntry", CC"(Ljava/lang/String;[Ljava/lang/Object;)V",
                                                       (void*)&WB_CallInterpreterRuntimeEntry },
-=======
   {CC"aotLibrariesCount", CC"()I",                    (void*)&WB_AotLibrariesCount },
->>>>>>> 81c0427a
 };
 
 
