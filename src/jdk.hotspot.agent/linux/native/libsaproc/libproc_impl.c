--- conflicted
+++ resolved
@@ -117,10 +117,6 @@
 init_libproc(bool debug) {
    // init debug mode
    _libsaproc_debug = debug;
-<<<<<<< HEAD
-
-=======
->>>>>>> 71f2c751
    return true;
 }
 
@@ -421,8 +417,4 @@
 ps_lgetregs(struct ps_prochandle *ph, lwpid_t lid, prgregset_t gregset) {
   print_debug("ps_lgetfpregs not implemented\n");
   return PS_OK;
-<<<<<<< HEAD
-}
-=======
-}
->>>>>>> 71f2c751
+}