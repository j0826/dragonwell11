--- conflicted
+++ resolved
@@ -32,10 +32,7 @@
 #include <sys/procfs.h>
 #include <sys/ptrace.h>
 
-<<<<<<< HEAD
-=======
 
->>>>>>> 71f2c751
 #if defined(sparc) || defined(sparcv9) || defined(ppc64) || defined(ppc64le)
 #include <asm/ptrace.h>
 #define user_regs_struct  pt_regs
